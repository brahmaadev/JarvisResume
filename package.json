--- conflicted
+++ resolved
@@ -112,18 +112,10 @@
     "tailwindcss-animate": "^1.0.7",
     "ts-jest": "^29.1.2",
     "ts-node": "10.9.2",
-<<<<<<< HEAD
-    "typescript": "~5.3.3",
-    "vite": "~5.0.11",
-    "vite-plugin-dts": "~3.7.1",
-    "vitest": "~1.2.1",
-    "zod-prisma": "^0.5.4"
-=======
     "typescript": "~5.4.2",
     "vite": "~5.1.6",
     "vite-plugin-dts": "~3.7.3",
     "vitest": "~1.4.0"
->>>>>>> eae1d81d
   },
   "dependencies": {
     "@dnd-kit/core": "^6.1.0",
