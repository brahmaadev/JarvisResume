export enum ErrorMessage {
  InvalidCredentials = "InvalidCredentials",
  UserAlreadyExists = "UserAlreadyExists",
  SecretsNotFound = "SecretsNotFound",
  OAuthUser = "OAuthUser",
  InvalidResetToken = "InvalidResetToken",
  InvalidVerificationToken = "InvalidVerificationToken",
  EmailAlreadyVerified = "EmailAlreadyVerified",
  TwoFactorNotEnabled = "TwoFactorNotEnabled",
  TwoFactorAlreadyEnabled = "TwoFactorAlreadyEnabled",
  InvalidTwoFactorCode = "InvalidTwoFactorCode",
  InvalidTwoFactorBackupCode = "InvalidTwoFactorBackupCode",
  InvalidBrowserConnection = "InvalidBrowserConnection",
  ResumeSlugAlreadyExists = "ResumeSlugAlreadyExists",
  ResumeNotFound = "ResumeNotFound",
  ResumeLocked = "ResumeLocked",
  ResumePrinterError = "ResumePrinterError",
  ResumePreviewError = "ResumePreviewError",
  SomethingWentWrong = "SomethingWentWrong",
<<<<<<< HEAD
  CompanyNameAlreadyExists = "CompanyNameAlreadyExists",
=======
  NOPUBLICRESUME = "NoPublicResume",
>>>>>>> ab554ef2
}<|MERGE_RESOLUTION|>--- conflicted
+++ resolved
@@ -17,9 +17,6 @@
   ResumePrinterError = "ResumePrinterError",
   ResumePreviewError = "ResumePreviewError",
   SomethingWentWrong = "SomethingWentWrong",
-<<<<<<< HEAD
   CompanyNameAlreadyExists = "CompanyNameAlreadyExists",
-=======
   NOPUBLICRESUME = "NoPublicResume",
->>>>>>> ab554ef2
 }