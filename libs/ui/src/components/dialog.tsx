--- conflicted
+++ resolved
@@ -35,42 +35,23 @@
   React.ComponentPropsWithoutRef<typeof DialogPrimitive.Content>
 >(({ className, children, ...props }, ref) => (
   <DialogPortal>
-<<<<<<< HEAD
     <DialogOverlay>
       <DialogPrimitive.Content
         ref={ref}
         className={cn(
           "fixed left-[50%] z-50 grid w-full max-w-sm translate-x-[-50%]  gap-4 border bg-background p-6 duration-200 focus:outline-none focus:ring-1 focus:ring-secondary focus:ring-offset-1 data-[state=open]:animate-in data-[state=closed]:animate-out data-[state=closed]:fade-out-0 data-[state=open]:fade-in-0 data-[state=closed]:zoom-out-95 data-[state=open]:zoom-in-95 data-[state=closed]:slide-out-to-left-1/2 data-[state=closed]:slide-out-to-top-[48%] data-[state=open]:slide-in-from-left-1/2 data-[state=open]:slide-in-from-top-[48%] sm:max-w-xl sm:rounded-sm md:w-full",
-          // "items-center sm:top-[50%]",
-          // "sm:translate-y-[-50%]",
+          // "fixed left-[50%] top-[50%] z-50 grid w-full max-w-sm translate-x-[-50%] translate-y-[-50%] gap-4 border bg-background p-6 duration-200 focus:outline-none focus:ring-1 focus:ring-secondary focus:ring-offset-1 data-[state=open]:animate-in data-[state=closed]:animate-out data-[state=closed]:fade-out-0 data-[state=open]:fade-in-0 data-[state=closed]:zoom-out-95 data-[state=open]:zoom-in-95 data-[state=closed]:slide-out-to-left-1/2 data-[state=closed]:slide-out-to-top-[48%] data-[state=open]:slide-in-from-left-1/2 data-[state=open]:slide-in-from-top-[48%] sm:max-w-xl sm:rounded-sm md:w-full",
           className,
         )}
         {...props}
       >
         {children}
         <DialogPrimitive.Close className="absolute right-4 top-4 rounded-sm opacity-70 ring-offset-background transition-opacity hover:opacity-100 focus:outline-none focus:ring-2 focus:ring-secondary focus:ring-offset-2 disabled:pointer-events-none data-[state=open]:bg-secondary data-[state=open]:text-secondary-foreground">
-          <X className="h-4 w-4" />
+          <X className="size-4" />
           <span className="sr-only">Close</span>
         </DialogPrimitive.Close>
       </DialogPrimitive.Content>
     </DialogOverlay>
-=======
-    <DialogOverlay />
-    <DialogPrimitive.Content
-      ref={ref}
-      className={cn(
-        "fixed left-[50%] top-[50%] z-50 grid w-full max-w-sm translate-x-[-50%] translate-y-[-50%] gap-4 border bg-background p-6 duration-200 focus:outline-none focus:ring-1 focus:ring-secondary focus:ring-offset-1 data-[state=open]:animate-in data-[state=closed]:animate-out data-[state=closed]:fade-out-0 data-[state=open]:fade-in-0 data-[state=closed]:zoom-out-95 data-[state=open]:zoom-in-95 data-[state=closed]:slide-out-to-left-1/2 data-[state=closed]:slide-out-to-top-[48%] data-[state=open]:slide-in-from-left-1/2 data-[state=open]:slide-in-from-top-[48%] sm:max-w-xl sm:rounded-sm md:w-full",
-        className,
-      )}
-      {...props}
-    >
-      {children}
-      <DialogPrimitive.Close className="absolute right-4 top-4 rounded-sm opacity-70 ring-offset-background transition-opacity hover:opacity-100 focus:outline-none focus:ring-2 focus:ring-secondary focus:ring-offset-2 disabled:pointer-events-none data-[state=open]:bg-secondary data-[state=open]:text-secondary-foreground">
-        <X className="size-4" />
-        <span className="sr-only">Close</span>
-      </DialogPrimitive.Close>
-    </DialogPrimitive.Content>
->>>>>>> 7f877861
   </DialogPortal>
 ));
 
