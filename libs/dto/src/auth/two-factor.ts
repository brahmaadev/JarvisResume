import { createZodDto } from "nestjs-zod/dto";
import { z } from "nestjs-zod/z";

export const twoFactorSchema = z.object({
<<<<<<< HEAD
  code: z
    .string()
    .length(6, { message: "Code must be a 6 digit number" })
    .regex(/^[0-9]+$/, { message: "Code must be a 6 digit number" }),
=======
  code: z.string().length(6).regex(/^\d+$/, { message: "code must be a 6 digit number" }),
>>>>>>> a598a7a7
});

export class TwoFactorDto extends createZodDto(twoFactorSchema) {}

export const backupCodesSchema = z.object({
  backupCodes: z.array(z.string().length(10)),
});

export class BackupCodesDto extends createZodDto(backupCodesSchema) {}

export const twoFactorBackupSchema = z.object({
  code: z.string().length(10),
});

export class TwoFactorBackupDto extends createZodDto(twoFactorBackupSchema) {}<|MERGE_RESOLUTION|>--- conflicted
+++ resolved
@@ -2,14 +2,10 @@
 import { z } from "nestjs-zod/z";
 
 export const twoFactorSchema = z.object({
-<<<<<<< HEAD
   code: z
     .string()
     .length(6, { message: "Code must be a 6 digit number" })
-    .regex(/^[0-9]+$/, { message: "Code must be a 6 digit number" }),
-=======
-  code: z.string().length(6).regex(/^\d+$/, { message: "code must be a 6 digit number" }),
->>>>>>> a598a7a7
+    .regex(/^\d+$/, { message: "Code must be a 6 digit number" }),
 });
 
 export class TwoFactorDto extends createZodDto(twoFactorSchema) {}
