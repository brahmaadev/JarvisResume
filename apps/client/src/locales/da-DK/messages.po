msgid ""
msgstr ""
"POT-Creation-Date: 2023-11-10 13:15+0100\n"
"MIME-Version: 1.0\n"
"Content-Type: text/plain; charset=UTF-8\n"
"Content-Transfer-Encoding: 8bit\n"
"X-Generator: @lingui/cli\n"
"Language: da\n"
"Project-Id-Version: reactive-resume\n"
"Report-Msgid-Bugs-To: \n"
"PO-Revision-Date: 2024-03-22 10:29\n"
"Last-Translator: \n"
"Language-Team: Danish\n"
"Plural-Forms: nplurals=2; plural=(n != 1);\n"
"X-Crowdin-Project: reactive-resume\n"
"X-Crowdin-Project-ID: 503410\n"
"X-Crowdin-Language: da\n"
"X-Crowdin-File: messages.po\n"
"X-Crowdin-File-ID: 494\n"

#: apps/client/src/pages/dashboard/settings/_dialogs/two-factor.tsx:169
msgid "You have enabled two-factor authentication successfully."
msgstr "Du har aktiveret to-faktor-godkendelse."

#: apps/client/src/pages/home/sections/keywords/index.tsx:49
msgid "{templatesCount} resume templates to choose from"
msgstr "{templatesCount} CV skabeloner at vælge imellem"

#: apps/client/src/pages/builder/_components/sections/shared/section-options.tsx:115
msgid "{value, plural, one {Column} other {Columns}}"
msgstr "{value, plural, one {Kolonne} other {Kolonner}}"

#: apps/client/src/pages/home/sections/faq/index.tsx:47
msgid "<0><1>Stand out from the crowd: </1> Capture recruiter attention with a dynamic and interactive resume.</0><2><3>Increase interview rates: </3> Engage with recruiters and showcase your skills in a memorable way.</2><4><5>Get hired faster: </5> Optimize your resume for Applicant Tracking Systems (ATS) and land more interviews.</4><6><7>Build your brand: </7> Create a professional online presence that showcases your best assets.</6><8><9>Track your progress: </9> Gain valuable insights into your job search and make data-driven decisions.</8>"
msgstr ""

#: apps/client/src/pages/builder/_components/sections/information.tsx:20
msgid "<0>I built Reactive Resume mostly by myself during my spare time, with a lot of help from other great open-source contributors.</0><1>If you like the app and want to support keeping it free forever, please donate whatever you can afford to give.</1>"
msgstr "<0>Jeg byggede Reactive Resume for det meste af mig selv i min fritid, med en masse hjælp fra andre gode open-source bidragydere.</0> <1>Hvis du kan lide appen og vil støtte at holde den gratis for evigt, bedes du donere, hvad du har råd til at give.</1>"

#: apps/client/src/pages/builder/_components/sections/information.tsx:51
msgid "<0>I'm sure the app is not perfect, but I'd like for it to be.</0><1>If you faced any issues while creating your resume, or have an idea that would help you and other users in creating your resume more easily, drop an issue on the repository or send me an email about it.</1>"
msgstr "<0>Jeg er sikker på, at appen ikke er perfekt, men det er mit mål.</0> <1>Hvis du stødte på problemer, mens du oprettede dit CV, eller har en idé, der ville hjælpe dig og andre brugere med at oprette dit CV lettere, så skriv et problem på github-repo eller send mig en e-mail om det.</1>"

#: apps/client/src/pages/dashboard/settings/_sections/payment.tsx:41
msgid "<0>Manage your Payment related information.</0> You can cancel your subscription, Update your payment etc. You will be redirect to Stripe Portal."
msgstr ""

#: apps/client/src/pages/dashboard/settings/_sections/openai.tsx:126
msgid "<0>Note: </0>By utilizing the OpenAI API, you acknowledge and accept the <1>terms of use</1> and <2>privacy policy</2> outlined by OpenAI. Please note that Reactive Resume bears no responsibility for any improper or unauthorized utilization of the service, and any resulting repercussions or liabilities solely rest on the user."
msgstr "<0>Bemærk:</0> Ved at bruge OpenAI API'en anerkender og accepterer du <1>brugsbetingelserne</1> og <2>privatlivspolitik</2> skitseret af OpenAI. Bemærk venligst at Reactive Resume ikke bærer noget ansvar for ukorrekt eller uautoriseret brug af tjenesten, og eventuelle følgevirkninger eller ansvar påhviler udelukkende brugeren."

#: apps/client/src/pages/home/sections/faq/index.tsx:80
msgid "<0>OpenAI has been a game-changer for all of us. I cannot tell you how much ChatGPT has helped me in my everyday work and with the development of Reactive Resume. It only makes sense that you leverage what AI has to offer and let it help you build the perfect resume.</0><1>While most applications out there charge you a fee to use their AI services (rightfully so, because it isn't cheap), you can choose to enter your own OpenAI API key on the Settings page (under OpenAI Integration). <2>The key is stored in your browser's local storage</2>, which means that if you uninstall your browser, or even clear your data, the key is gone with it. All requests made to OpenAI are also sent directly to their service and does not hit the app servers at all.</1><3>The policy behind 'bring your own key' (BYOK) is <4>still being discussed</4> and probably might change over a period of time, but while it's available, I would keep the feature on the app.</3><5>You are free to turn off all AI features (and not be aware of it's existence) simply by not adding a key in the Settings page and still make use of all the useful features that Reactive Resume has to offer. I would even suggest you to take the extra step of using ChatGPT to write your content, and simply copy it over to Reactive Resume.</5>"
msgstr ""

#: apps/client/src/pages/builder/_components/sections/information.tsx:90
msgid "<0>The community has spent a lot of time writing the documentation for Reactive Resume, and I'm sure it will help you get started with the app.</0><1>There are also a lot of examples to help you get started, and features that you might not know about which could help you build your perfect resume.</1>"
msgstr "<0>Fællesskabet har brugt meget tid på at skrive dokumentationen til Reactive Resume, og jeg er sikker på, at det vil hjælpe dig i gang med appen.</0> <1>Der er også en masse eksempler til at hjælpe dig i gang, og funktioner, som du måske ikke kender til, som kan hjælpe dig med at opbygge dit perfekte CV.</1>"

#: apps/client/src/pages/dashboard/settings/_sections/security.tsx:146
msgid "<0>Two-factoer authentication is currently disabled.</0> You can enable it by adding an authenticator app to your account."
msgstr ""

#: apps/client/src/pages/dashboard/settings/_sections/security.tsx:139
msgid "<0>Two-factor authentication is enabled.</0> You will be asked to enter a code every time you sign in."
msgstr "<0>Tofaktorgodkendelse er aktiveret.</0> Du bliver bedt om at indtaste en kode, hver gang du logger ind."

#: apps/client/src/pages/home/sections/faq/index.tsx:198
msgid "<0>We've got you covered! Get answers to all your frequently asked questions and unlock the power of this dynamic duo to land your dream job.</0><1>Unfortunately, this section is available only in English, as I do not want to burden translators with having to translate these large paragraphs of text.</1>"
msgstr ""

#: apps/client/src/pages/home/page.tsx:21
#: apps/client/src/pages/pricing/page.tsx:17
msgid "A free and open-source resume builder"
msgstr "En gratis og open-source CV-bygger"

#: apps/client/src/pages/builder/_components/sections/sharing.tsx:29
#: apps/client/src/pages/builder/_layout/advance/_components/toolbar.tsx:56
#: apps/client/src/pages/builder/_layout/simple/_components/toolbar.tsx:56
msgid "A link has been copied to your clipboard."
msgstr "Linket er blevet kopieret til udklipsholder."

#: apps/client/src/pages/home/sections/faq/index.tsx:12
msgid "A live resume is an interactive online document that goes beyond static text. It allows you to embed multimedia content, update achievements in real-time, and engage with recruiters in a dynamic way."
msgstr ""

#: apps/client/src/pages/auth/forgot-password/page.tsx:57
msgid "A password reset link should have been sent to your inbox, if an account existed with the email you provided."
msgstr "Et link til nulstilling af adgangskode skulle være blevet sendt til din indbakke, hvis der eksisterede en konto med den e-mail, du har angivet."

#: apps/client/src/services/errors/translate-error.ts:31
msgid "A resume with this slug already exists, please pick a different unique identifier."
msgstr "Der findes allerede et CV med denne URL-segment. Vælg venligst en anden unik identifikator."

#: apps/client/src/services/errors/translate-error.ts:9
msgid "A user with this email address and/or username already exists."
msgstr "Der findes allerede en bruger med denne e-mailadresse og/eller brugernavn."

#: apps/client/src/pages/builder/_components/sections/page.tsx:43
msgid "A4"
msgstr "A4"

#. Helper text to let the user know what filetypes are accepted. {accept} can be .pdf or .json.
#: apps/client/src/pages/dashboard/resumes/_dialogs/import.tsx:270
msgid "Accepts only {accept} files"
msgstr "Accepterer kun {accept} filer"

#: apps/client/src/pages/dashboard/settings/_sections/account.tsx:104
msgid "Account"
msgstr "Konto"

#: apps/client/src/pages/builder/_components/sections/custom/section.tsx:124
msgid "Add a custom field"
msgstr "Tilføj et brugerdefineret felt"

#: apps/client/src/pages/builder/_components/sections/shared/section-base.tsx:108
#: apps/client/src/pages/builder/_components/sections/shared/section-base.tsx:147
msgctxt "For example, add a new work experience, or add a new profile."
msgid "Add a new item"
msgstr "Tilføj et nyt element"

#: apps/client/src/pages/builder/_components/sections/shared/section-options.tsx:69
msgid "Add a new item"
msgstr "Tilføj et nyt element"

#: apps/client/src/pages/builder/_helper/section.tsx:58
#: apps/client/src/pages/builder/_layout/advance/_components/sidebars/left/index.tsx:100
#: apps/client/src/pages/builder/_layout/simple/_components/left/section-bar.tsx:94
msgid "Add a new section"
msgstr "Tilføj et nyt afsnit"

#: apps/client/src/pages/builder/_components/sections/layout.tsx:269
msgid "Add New Page"
msgstr "Tilføj ny side"

#: apps/client/src/components/ai-actions.tsx:91
msgid "AI"
msgstr "AI"

#: apps/client/src/services/palm/suggestions.ts:74
msgid "AI did not return a valid JSON."
msgstr ""

#: apps/client/src/services/palm/change-tone.ts:35
#: apps/client/src/services/palm/fix-grammar.ts:33
#: apps/client/src/services/palm/improve-writing.ts:31
#: apps/client/src/services/palm/suggestions.ts:66
msgid "AI did not return any choices for your text."
msgstr ""

#: apps/client/src/pages/home/sections/keywords/index.tsx:42
msgid "AI Integration"
msgstr ""

#: apps/client/src/pages/auth/register/page.tsx:74
msgid "Already have an account?"
msgstr "Har du allerede en bruger?"

#: apps/client/src/pages/home/sections/faq/index.tsx:30
msgid "An AI resume builder uses artificial intelligence to help you create a professional and targeted resume. It can analyze your skills and experience, suggest relevant keywords, and provide personalized feedback."
msgstr ""

#: apps/client/src/pages/dashboard/resumes/_dialogs/import.tsx:144
msgid "An error occurred while validating the file."
msgstr "Der opstod en fejl under validering af filen."

#: apps/client/src/pages/home/sections/keywords/index.tsx:97
msgid "and many more..."
msgstr "og mange flere..."

#: apps/client/src/pages/builder/_components/sections/sharing.tsx:57
msgid "Anyone with the link can view and download the resume."
msgstr "Alle med linket kan se og downloade CV'et."

#: apps/client/src/pages/builder/_components/sections/sharing.tsx:30
#: apps/client/src/pages/builder/_layout/advance/_components/toolbar.tsx:57
#: apps/client/src/pages/builder/_layout/simple/_components/toolbar.tsx:57
msgid "Anyone with this link can view and download the resume. Share it on your profile or with recruiters."
msgstr "Alle med dette link kan se og downloade CV'et. Del det på din profil eller med rekrutterere."

#: apps/client/src/pages/dashboard/settings/_sections/openai.tsx:83
msgid "API Key"
msgstr "API nøgle"

#: apps/client/src/pages/builder/sidebars/left/sections/shared/section-dialog.tsx:125
msgid "Are you sure you want to delete this item?"
msgstr "Er du sikker på, at du vil slette dette element?"

#: apps/client/src/pages/dashboard/resumes/_dialogs/resume.tsx:170
msgid "Are you sure you want to delete your resume?"
msgstr "Er du sikker på, at du vil slette dit CV?"

#: apps/client/src/pages/dashboard/settings/_dialogs/two-factor.tsx:123
msgid "Are you sure you want to disable two-factor authentication?"
msgstr "Er du sikker på, at du vil deaktivere to-faktor godkendelse?"

#: apps/client/src/pages/dashboard/resumes/_dialogs/lock.tsx:38
msgid "Are you sure you want to lock this resume?"
msgstr "Er du sikker på, at du vil låse dette CV?"

#: apps/client/src/pages/dashboard/resumes/_dialogs/lock.tsx:39
msgid "Are you sure you want to unlock this resume?"
msgstr "Er du sikker på, at du vil låse op for dette CV?"

#: apps/client/src/pages/dashboard/settings/_sections/danger.tsx:94
msgid "Are you sure?"
msgstr "Er du sikker?"

#. For example, Computer Science or Business Administration
#: apps/client/src/pages/builder/_components/dialogs/education.tsx:78
msgid "Area of Study"
msgstr "Studieområde"

#: apps/client/src/pages/builder/_components/sections/picture/options.tsx:86
msgid "Aspect Ratio"
msgstr "Billedeformat"

#: apps/client/src/pages/home/sections/keywords/index.tsx:43
msgid "Available in {languagesCount} languages"
msgstr "Tilgængelig på {languagesCount} sprog"

#: apps/client/src/pages/builder/_components/dialogs/awards.tsx:54
msgid "Awarder"
msgstr "Prisuddeler"

#: apps/client/src/pages/auth/backup-otp/page.tsx:92
#: apps/client/src/pages/auth/forgot-password/page.tsx:94
#: apps/client/src/pages/dashboard/settings/_dialogs/two-factor.tsx:236
msgid "Back"
msgstr "Tilbage"

#: apps/client/src/pages/builder/_components/sections/theme.tsx:73
msgid "Background Color"
msgstr "Baggrundsfarve"

#: apps/client/src/pages/auth/backup-otp/page.tsx:75
msgid "Backup Code"
msgstr "Backup kode"

#: apps/client/src/pages/auth/backup-otp/page.tsx:80
msgid "Backup Codes may contain only lowercase letters or numbers, and must be exactly 10 characters."
msgstr "Backup-koder må kun indeholde små bogstaver eller tal og skal bestå af nøjagtigt 10 tegn."

#: apps/client/src/pages/builder/_layout/advance/_components/sidebars/left/index.tsx:38
#: apps/client/src/pages/builder/_layout/simple/_components/left/section-bar.tsx:33
msgctxt "The basics section of a resume consists of User's Picture, Full Name, Location etc."
msgid "Basics"
msgstr "Grundlæggende"

#: apps/client/src/pages/builder/_components/sections/basics.tsx:22
msgid "Basics"
msgstr "Grundlæggende"

#: apps/client/src/pages/builder/_components/sections/picture/options.tsx:196
msgid "Border"
msgstr "Kant"

#: apps/client/src/pages/builder/_components/sections/picture/options.tsx:129
msgid "Border Radius"
msgstr "Kantradius"

#: apps/client/src/pages/public/page.tsx:91
msgid "Built with"
msgstr "Lavet med"

#: apps/client/src/pages/pricing/sections/cards/Product.tsx:182
msgid "Buy Now"
msgstr ""

#: apps/client/src/pages/home/sections/contributors/index.tsx:20
msgid "By the community, for the community."
msgstr "Af fællesskabet, for fællesskabet."

#: apps/client/src/pages/builder/sidebars/left/sections/shared/section-dialog.tsx:132
#: apps/client/src/pages/dashboard/resumes/_dialogs/lock.tsx:49
#: apps/client/src/pages/dashboard/resumes/_dialogs/resume.tsx:177
#: apps/client/src/pages/dashboard/settings/_dialogs/two-factor.tsx:135
msgid "Cancel"
msgstr "Annuller"

#: apps/client/src/components/ai-actions.tsx:133
#: apps/client/src/components/ai-actions.tsx:136
msgid "Casual"
msgstr "Uformel"

#: apps/client/src/pages/builder/_layout/advance/_components/toolbar.tsx:117
#: apps/client/src/pages/builder/_layout/simple/_components/toolbar.tsx:117
msgid "Center Artboard"
msgstr "Center tegnebræt"

#: apps/client/src/pages/auth/reset-password/page.tsx:99
#: apps/client/src/pages/dashboard/settings/_sections/security.tsx:121
msgid "Change Password"
msgstr "Skift adgangskode"

#: apps/client/src/components/ai-actions.tsx:127
msgid "Change Tone"
msgstr "Skift tone"

#: apps/client/src/pages/dashboard/resumes/_dialogs/resume.tsx:207
msgid "Changed your mind about the name? Give it a new one."
msgstr "Har du skiftet mening om navnet? Giv det et nyt."

#: apps/client/src/pages/dashboard/settings/_sections/account.tsx:69
msgid "Check your email for the confirmation link to update your email address."
msgstr "Tjek din e-mail for bekræftelseslinket til at opdatere din e-mailadresse."

#: apps/client/src/pages/home/sections/features/index.tsx:33
msgid "Choose from over 10+ professional resume templates, designed for various industries and job titles."
msgstr ""

#: apps/client/src/pages/builder/_components/sections/picture/options.tsx:149
msgid "Circle"
msgstr "Cirkel"

#: apps/client/src/pages/dashboard/settings/_dialogs/two-factor.tsx:242
msgid "Close"
msgstr "Luk"

#: apps/client/src/pages/dashboard/settings/_dialogs/two-factor.tsx:199
msgid "Code"
msgstr "Kode"

#: apps/client/src/pages/dashboard/settings/_dialogs/two-factor.tsx:50
msgid "Code must be exactly 6 digits long."
msgstr "Koden skal være præcis 6 cifre lang."

#: apps/client/src/pages/builder/_components/sections/shared/section-options.tsx:109
msgid "Columns"
msgstr "Kolonner"

#: apps/client/src/pages/builder/_components/dialogs/experience.tsx:44
msgid "Company"
msgstr "Virksomhed"

#: apps/client/src/components/ai-actions.tsx:145
#: apps/client/src/components/ai-actions.tsx:148
msgid "Confident"
msgstr "Selvsikker"

#: apps/client/src/pages/dashboard/settings/_sections/security.tsx:98
msgid "Confirm New Password"
msgstr "Bekræft ny adgangskode"

#: apps/client/src/pages/dashboard/settings/_dialogs/two-factor.tsx:232
#: apps/client/src/pages/dashboard/settings/_dialogs/two-factor.tsx:239
msgid "Continue"
msgstr "Forsæt"

#: apps/client/src/pages/builder/_components/sections/shared/section-list-item.tsx:106
#: apps/client/src/pages/builder/_components/sections/shared/section-list-item.tsx:133
msgid "Copy"
msgstr "Kopiér"

#: apps/client/src/pages/builder/_layout/advance/_components/toolbar.tsx:151
#: apps/client/src/pages/builder/_layout/simple/_components/toolbar.tsx:151
msgid "Copy Link to Resume"
msgstr "Kopiér link til CV"

#: apps/client/src/pages/builder/_components/sections/sharing.tsx:78
msgid "Copy to Clipboard"
msgstr "Kopiér til Udklipsholder"

#: apps/client/src/pages/builder/sidebars/left/sections/shared/section-dialog.tsx:168
#: apps/client/src/pages/dashboard/resumes/_dialogs/resume.tsx:243
msgid "Create"
msgstr "Opret"

#: apps/client/src/pages/auth/register/page.tsx:67
#: apps/client/src/pages/auth/register/page.tsx:72
msgid "Create a new account"
msgstr "Opret en ny konto"

#: apps/client/src/pages/builder/sidebars/left/sections/shared/section-dialog.tsx:156
msgid "Create a new item"
msgstr "Opret et nyt emne"

#: apps/client/src/pages/dashboard/resumes/_dialogs/resume.tsx:199
#: apps/client/src/pages/dashboard/resumes/_layouts/grid/_components/create-card.tsx:24
#: apps/client/src/pages/dashboard/resumes/_layouts/list/_components/create-item.tsx:19
msgid "Create a new resume"
msgstr "Opret et nyt CV"

#: apps/client/src/pages/auth/login/page.tsx:65
msgctxt "This is a link to create a new account"
msgid "Create one now"
msgstr "Opret en nu"

#: apps/client/src/pages/dashboard/resumes/_dialogs/resume.tsx:297
msgid "Create Sample Resume"
msgstr "Opret eksempel på CV"

#: apps/client/src/pages/home/sections/keywords/index.tsx:54
msgid "Custom resume sections"
msgstr "Brugerdefinerede CV-sektioner"

#: apps/client/src/stores/resume.ts:45
msgid "Custom Section"
msgstr "Brugerdefineret sektion"

#: apps/client/src/pages/home/sections/keywords/index.tsx:52
msgid "Customisable colour palettes"
msgstr "Brugerdefinerbare farvepaletter"

#: apps/client/src/pages/home/sections/keywords/index.tsx:53
msgid "Customisable layouts"
msgstr "Brugerdefinerbare layouts"

#: apps/client/src/pages/dashboard/settings/_sections/danger.tsx:62
msgid "Danger Zone"
msgstr "Farezone"

#: apps/client/src/pages/dashboard/settings/_sections/profile.tsx:82
msgid "Dark"
msgstr "Mørk"

#: apps/client/src/pages/builder/_components/dialogs/awards.tsx:68
#: apps/client/src/pages/builder/_components/dialogs/certifications.tsx:72
#: apps/client/src/pages/builder/_components/dialogs/publications.tsx:72
msgid "Date"
msgstr "Dato"

#: apps/client/src/pages/builder/sidebars/left/dialogs/custom-section.tsx:85
#: apps/client/src/pages/builder/sidebars/left/dialogs/education.tsx:110
#: apps/client/src/pages/builder/sidebars/left/dialogs/experience.tsx:72
#: apps/client/src/pages/builder/sidebars/left/dialogs/projects.tsx:80
#: apps/client/src/pages/builder/sidebars/left/dialogs/volunteer.tsx:67
msgid "Date or Date Range"
msgstr "Dato eller datointerval"

#: apps/client/src/pages/builder/sidebars/left/sections/shared/section-dialog.tsx:134
#: apps/client/src/pages/dashboard/resumes/_dialogs/resume.tsx:157
#: apps/client/src/pages/dashboard/resumes/_layouts/grid/_components/resume-card.tsx:148
#: apps/client/src/pages/dashboard/resumes/_layouts/list/_components/resume-item.tsx:134
#: apps/client/src/pages/dashboard/resumes/_layouts/list/_components/resume-item.tsx:198
msgid "Delete"
msgstr "Slet"

#: apps/client/src/pages/dashboard/settings/_sections/danger.tsx:79
#: apps/client/src/pages/dashboard/settings/_sections/danger.tsx:94
msgid "Delete Account"
msgstr "Slet Konto"

#: apps/client/src/pages/builder/sidebars/left/dialogs/custom-section.tsx:71
#: apps/client/src/pages/builder/sidebars/left/dialogs/languages.tsx:50
#: apps/client/src/pages/builder/sidebars/left/dialogs/projects.tsx:66
#: apps/client/src/pages/builder/sidebars/left/dialogs/references.tsx:53
#: apps/client/src/pages/builder/sidebars/left/dialogs/skills.tsx:63
msgid "Description"
msgstr "Beskriveslse"

#: apps/client/src/pages/home/sections/keywords/index.tsx:50
msgid "Design single/multi page resumes"
msgstr "Design af enkelt- og flersidede CV'er"

#: apps/client/src/pages/dashboard/settings/_dialogs/two-factor.tsx:137
msgid "Disable"
msgstr "Deaktivér"

#: apps/client/src/pages/dashboard/settings/_sections/security.tsx:155
msgid "Disable 2FA"
msgstr "Deaktivér 2FA"

#: apps/client/src/pages/dashboard/resumes/_dialogs/import.tsx:302
#: apps/client/src/pages/dashboard/settings/_sections/account.tsx:219
#: apps/client/src/pages/dashboard/settings/_sections/profile.tsx:128
#: apps/client/src/pages/dashboard/settings/_sections/security.tsx:124
msgid "Discard"
msgstr "Kassér"

#: apps/client/src/pages/builder/_components/sections/information.tsx:110
msgid "Documentation"
msgstr "Dokumentation"

#: apps/client/src/pages/auth/login/page.tsx:62
msgid "Don't have an account?"
msgstr "Har du ikke en konto?"

#: apps/client/src/pages/builder/_components/sections/information.tsx:88
msgid "Don't know where to begin? Hit the docs!"
msgstr "Ved du ikke, hvor du skal begynde? Tryk på dokumenterne!"

#: apps/client/src/pages/dashboard/settings/_sections/profile.tsx:101
msgid "Don't see your language? <0>Help translate the app.</0>"
msgstr "Kan du ikke se dit sprog? <0>Hjælp med at oversætte appen.</0>"

#: apps/client/src/pages/builder/_components/sections/information.tsx:40
msgid "Donate to Reactive Resume"
msgstr "Donér til Reactive Resume"

#: apps/client/src/pages/builder/_components/sections/export.tsx:56
msgid "Download a JSON snapshot of your resume. This file can be used to import your resume in the future, or can even be shared with others to collaborate."
msgstr "Download et JSON-snapshot af dit CV. Denne fil kan bruges til at importere dit CV i fremtiden, eller du kan dele den med andre for at samarbejde."

#: apps/client/src/pages/builder/_components/sections/export.tsx:74
msgid "Download a PDF of your resume. This file can be used to print your resume, send it to recruiters, or upload on job portals."
msgstr "Download en PDF af dit CV. Denne fil kan bruges til at udskrive dit CV, sende det til rekrutteringsfolk eller uploade det på jobportaler."

#: apps/client/src/pages/builder/_layout/advance/_components/toolbar.tsx:163
#: apps/client/src/pages/builder/_layout/simple/_components/toolbar.tsx:163
#: apps/client/src/pages/public/page.tsx:103
msgid "Download PDF"
msgstr "Download PDF"

#: apps/client/src/pages/builder/_components/sections/statistics.tsx:58
msgid "Downloads"
msgstr "Downloads"

#: apps/client/src/pages/builder/sidebars/left/sections/shared/section-dialog.tsx:170
#: apps/client/src/pages/dashboard/resumes/_dialogs/resume.tsx:245
#: apps/client/src/pages/dashboard/resumes/_layouts/grid/_components/resume-card.tsx:132
#: apps/client/src/pages/dashboard/resumes/_layouts/list/_components/resume-item.tsx:102
#: apps/client/src/pages/dashboard/resumes/_layouts/list/_components/resume-item.tsx:182
msgid "Duplicate"
msgstr "Duplikér"

#: apps/client/src/pages/builder/sidebars/left/sections/shared/section-dialog.tsx:158
msgid "Duplicate an existing item"
msgstr "Duplikér et eksisterende element"

#: apps/client/src/pages/dashboard/resumes/_dialogs/resume.tsx:201
msgid "Duplicate an existing resume"
msgstr "Duplikér et eksisterende CV"

#: apps/client/src/pages/builder/_components/sections/shared/section-list-item.tsx:102
#: apps/client/src/pages/builder/_components/sections/shared/section-list-item.tsx:129
msgid "Edit"
msgstr "Rediger"

#: apps/client/src/pages/builder/_components/sections/picture/options.tsx:174
msgid "Effects"
msgstr "Effekter"

#: apps/client/src/pages/home/components/footer.tsx:20
msgid "Elevate Your Professional Story: Craft a Dynamic, AI-Powered Live Resume with Our Innovative Resume Builder."
msgstr ""

#: apps/client/src/pages/auth/forgot-password/page.tsx:82
#: apps/client/src/pages/auth/login/page.tsx:84
#: apps/client/src/pages/auth/register/page.tsx:148
#: apps/client/src/pages/builder/_components/sections/basics.tsx:51
#: apps/client/src/pages/dashboard/settings/_sections/account.tsx:180
msgid "Email"
msgstr "Email"

#: apps/client/src/pages/dashboard/settings/_sections/security.tsx:159
msgid "Enable 2FA"
msgstr "Aktiver 2FA"

#: apps/client/src/pages/home/sections/features/index.tsx:28
msgid "Enhance your online profile and make it easier for employers to find and discover your talents."
msgstr ""

#: apps/client/src/pages/auth/reset-password/page.tsx:67
msgid "Enter a new password below, and make sure it's secure."
msgstr "Indtast en ny adgangskode nedenfor, og sørg for, at den er sikker."

#: apps/client/src/pages/auth/backup-otp/page.tsx:59
msgid "Enter one of the 10 backup codes you saved when you enabled two-factor authentication."
msgstr "Indtast en af de 10 backup-koder, du gemte, da du aktiverede to-faktor godkendelse."

#: apps/client/src/pages/dashboard/settings/_dialogs/two-factor.tsx:168
msgid "Enter the 6-digit code from your authenticator app to verify that 2FA has been setup correctly."
msgstr "Indtast den 6-cifrede kode fra din authenticator-app for at bekræfte, at 2FA er blevet konfigureret korrekt."

#: apps/client/src/pages/auth/verify-otp/page.tsx:60
msgid "Enter the one-time password provided by your authenticator app below."
msgstr "Indtast engangsadgangskoden fra din authenticator app nedenfor."

#: apps/client/src/pages/auth/forgot-password/page.tsx:70
msgid "Enter your email address and we will send you a link to reset your password if the account exists."
msgstr "Indtast din e-mailadresse, og vi sender dig et link til at nulstille din adgangskode, hvis kontoen eksisterer."

#: apps/client/src/pages/dashboard/resumes/_dialogs/import.tsx:283
msgid "Errors"
msgstr "Fejl"

#: apps/client/src/pages/home/sections/support/index.tsx:78
msgid "Even if you're not in a position to contribute financially, you can still make a difference by giving the GitHub repository a star, spreading the word to your friends, or dropping a quick message to let me know how Reactive Resume has helped you. Your feedback and support are always welcome and much appreciated!"
msgstr "Selvom du ikke er i stand til at bidrage økonomisk, kan du stadig gøre en forskel ved at give GitHub-lageret en stjerne, sprede budskabet til dine venner eller sende en hurtig besked for at fortælle mig, hvordan Reactive Resume har hjulpet dig. Din feedback og støtte er altid velkommen og meget værdsat!"

#: apps/client/src/pages/home/sections/keywords/index.tsx:70
msgid "Experience the pinnacle of professional resume creation with our feature-rich Resume Builder. From multimedia integration to real-time updates, unlock a suite of sophisticated tools. Elevate your digital presence and career prospects with unparalleled features. Explore now for a distinguished resume that commands attention and enhances your professional standing."
msgstr ""

#: apps/client/src/pages/home/sections/features/index.tsx:17
msgid "Expert Writing Tips"
msgstr ""

#: apps/client/src/pages/home/sections/features/index.tsx:48
msgid "explore our <0/> awesome Features"
msgstr ""

#: apps/client/src/pages/home/sections/templates/index.tsx:9
msgid "Explore our Powerful Resume Builder Templates"
msgstr ""

#: apps/client/src/pages/builder/_components/sections/export.tsx:40
#: apps/client/src/pages/builder/_layout/advance/_components/sidebars/right/index.tsx:97
#: apps/client/src/pages/builder/_layout/simple/_components/left/options.tsx:67
msgid "Export"
msgstr "Eksportér"

#: apps/client/src/pages/home/sections/features/index.tsx:32
msgid "Extensive Template Library"
msgstr ""

#: apps/client/src/pages/dashboard/resumes/_dialogs/import.tsx:255
msgid "File"
msgstr "Fil"

#: apps/client/src/pages/dashboard/resumes/_dialogs/import.tsx:221
msgid "Filetype"
msgstr "Filtype"

#: apps/client/src/components/ai-actions.tsx:120
msgid "Fix Spelling & Grammar"
msgstr "Ret stavning og grammatik"

#: apps/client/src/pages/builder/_components/sections/typography.tsx:94
msgid "Font Family"
msgstr "Skrifttype"

#: apps/client/src/pages/builder/_components/sections/typography.tsx:135
msgid "Font Size"
msgstr "Skriftstørrelse"

#: apps/client/src/pages/builder/_components/sections/typography.tsx:109
msgid "Font Subset"
msgstr "Skrifttype-undersæt"

#: apps/client/src/pages/builder/_components/sections/typography.tsx:121
msgid "Font Variants"
msgstr "Skrifttype-varianter"

#: apps/client/src/pages/builder/_components/sections/notes.tsx:30
msgid "For example, information regarding which companies you sent this resume to or the links to the job descriptions can be noted down here."
msgstr "For eksempel kan oplysninger om hvilke virksomheder du har sendt dette CV til eller links til jobbeskrivelserne noteres her."

#: apps/client/src/pages/dashboard/settings/_sections/openai.tsx:107
msgid "Forget"
msgstr "Glem"

#: apps/client/src/pages/auth/login/page.tsx:120
msgid "Forgot Password?"
msgstr "Glemt adgangskode?"

#: apps/client/src/pages/auth/forgot-password/page.tsx:68
msgid "Forgot your password?"
msgstr "Har du glemt din adgangskode?"

#: apps/client/src/pages/builder/_components/sections/page.tsx:32
#: apps/client/src/pages/builder/_components/sections/page.tsx:40
msgid "Format"
msgstr "Format"

#: apps/client/src/pages/builder/_components/sections/information.tsx:49
msgid "Found a bug, or have an idea for a new feature?"
msgstr "Har du fundet en fejl, eller har du en idé til en ny funktion?"

#: apps/client/src/pages/pricing/sections/cards/Product.tsx:168
msgid "Free updates: <0>6 months</0>"
msgstr ""

#: apps/client/src/components/ai-actions.tsx:151
#: apps/client/src/components/ai-actions.tsx:154
msgid "Friendly"
msgstr "Venlig"

#: apps/client/src/pages/home/sections/templates/index.tsx:12
msgid "Fuel your career success with our top-tier Resume Builder templates. Unleash the potential of your professional story, crafted with precision and innovation. Find the perfect template to make your resume stand out and climb the ranks in Google's search results. Elevate your career with a resume that leaves a lasting impression!"
msgstr ""

#: apps/client/src/pages/builder/_components/sections/basics.tsx:32
msgid "Full Name"
msgstr "Fulde navn"

#: apps/client/src/pages/dashboard/resumes/_dialogs/resume.tsx:223
msgid "Generate a random title for your resume"
msgstr "Generer en tilfældig titel til dit CV"

#: apps/client/src/pages/home/sections/features/index.tsx:23
msgid "Get personalized recommendations for relevant achievements, quantifiable results, and action verbs to showcase your impact and drive."
msgstr ""

#: apps/client/src/pages/home/sections/features/index.tsx:18
msgid "Get real-time feedback and suggestions for improvement, from grammar and formatting checks to ensuring your resume is clear, concise, and impactful."
msgstr ""

#: apps/client/src/pages/auth/_components/social-auth.tsx:18
msgid "GitHub"
msgstr "GitHub"

#: apps/client/src/pages/home/sections/statistics/index.tsx:12
msgid "GitHub Stars"
msgstr "GitHub stjerner"

#: apps/client/src/pages/dashboard/resumes/_dialogs/resume.tsx:208
msgid "Give your old resume a new name."
msgstr "Giv dit gamle CV et nyt navn."

#: apps/client/src/pages/auth/verify-email/page.tsx:67
#: apps/client/src/pages/home/sections/hero/call-to-action.tsx:18
msgid "Go to Dashboard"
msgstr "Gå til dashboard"

#: apps/client/src/pages/auth/_components/social-auth.tsx:31
msgid "Google"
msgstr "Google"

#: apps/client/src/pages/builder/_components/sections/picture/options.tsx:207
msgid "Grayscale"
msgstr "Gråtoner"

#: apps/client/src/pages/dashboard/resumes/page.tsx:41
msgid "Grid"
msgstr "Gitter"

#: apps/client/src/pages/builder/_components/sections/basics.tsx:42
msgid "Headline"
msgstr "Overskrift"

#: apps/client/src/pages/dashboard/settings/_sections/account.tsx:106
msgid "Here, you can update your account information such as your profile picture, name and username."
msgstr "Her kan du opdatere dine kontooplysninger såsom dit profilbillede, navn og brugernavn."

#: apps/client/src/pages/dashboard/settings/_sections/payment.tsx:32
msgid "Here, you can update your payment information such as your subscriptions."
msgstr ""

#: apps/client/src/pages/dashboard/settings/_sections/profile.tsx:62
msgid "Here, you can update your profile to customize and personalize your experience."
msgstr "Her kan du opdatere din profil for at tilpasse og personliggøre din oplevelse."

#: apps/client/src/pages/builder/sidebars/left/dialogs/languages.tsx:76
#: apps/client/src/pages/builder/sidebars/left/dialogs/skills.tsx:90
#: apps/client/src/pages/builder/sidebars/left/sections/picture/options.tsx:185
msgid "Hidden"
msgstr "Skjult"

#: apps/client/src/pages/builder/_components/sections/shared/section-options.tsx:79
msgid "Hide"
msgstr "Skjul"

#: apps/client/src/pages/builder/_components/sections/typography.tsx:179
msgid "Hide Icons"
msgstr "Skjul ikoner"

#: apps/client/src/pages/auth/login/page.tsx:104
#: apps/client/src/pages/auth/register/page.tsx:174
#: apps/client/src/pages/auth/reset-password/page.tsx:88
msgid "Hold <0>Ctrl</0> to display your password temporarily."
msgstr "Hold <0>Ctrl</0>nede for at vise din adgangskode midlertidigt."

#: apps/client/src/pages/builder/_components/sections/picture/options.tsx:100
msgid "Horizontal"
msgstr "Horisontal"

#: apps/client/src/pages/home/sections/keywords/index.tsx:59
msgid "Host your resume publicly"
msgstr "Gør dit CV offentligt tilgængeligt"

#: apps/client/src/pages/home/sections/faq/index.tsx:178
msgid "How can I track who has viewed my live resume?"
msgstr ""

#: apps/client/src/pages/home/sections/faq/index.tsx:160
msgid "How does the AI help me build a better resume?"
msgstr ""

#: apps/client/src/pages/home/sections/faq/index.tsx:77
msgid "How does the OpenAI Integration work?"
msgstr ""

#: apps/client/src/pages/home/sections/faq/index.tsx:125
msgid "How does your AI resume builder work?"
msgstr ""

#: apps/client/src/pages/home/sections/testimonials/index.tsx:70
msgid "I always love to hear from the users of Reactive Resume with feedback or support. Here are some of the messages I've received. If you have any feedback, feel free to drop me an email at <0>{email}</0>."
msgstr "Jeg elsker altid at høre fra brugerne af Reactive Resume med feedback eller support. Her er nogle af de beskeder, jeg har modtaget. Hvis du har noget feedback, er du velkommen til at sende mig en e-mail på <0>{email}</0>."

<<<<<<< HEAD
#: apps/client/src/pages/builder/_components/dialogs/profiles.tsx:87
=======
#: apps/client/src/pages/builder/sidebars/left/dialogs/profiles.tsx:96
>>>>>>> 890875ad
msgid "Icon"
msgstr "Ikon"

#: apps/client/src/pages/dashboard/settings/_dialogs/two-factor.tsx:126
msgid "If you disable two-factor authentication, you will no longer be required to enter a verification code when logging in."
msgstr "Hvis du deaktiverer to-faktor godkendelse, skal du ikke længere indtaste en bekræftelseskode, når du logger ind."

#: apps/client/src/pages/home/sections/support/index.tsx:59
msgid "If you're multilingual, we'd love your help in bringing the app to more languages and communities. Don't worry if you don't see your language on the list - just give me a shout-out on GitHub, and I'll make sure to include it. Ready to get started? Jump into translation over at Crowdin by clicking the link below."
msgstr "Hvis du er flersproget, vil vi meget gerne have din hjælp til at bringe appen til flere sprog og samfund. Bare rolig, hvis du ikke kan se dit sprog på listen - bare giv mig besked på GitHub, så sørger jeg for at få det med. Er du klar til at komme i gang? Hop ind i oversættelse arbejdet hos Crowdin ved at klikke på linket nedenfor."

#: apps/client/src/pages/dashboard/resumes/_dialogs/import.tsx:309
msgid "Import"
msgstr "Importér"

#: apps/client/src/pages/dashboard/resumes/_dialogs/import.tsx:208
#: apps/client/src/pages/dashboard/resumes/_layouts/grid/_components/import-card.tsx:24
#: apps/client/src/pages/dashboard/resumes/_layouts/list/_components/import-item.tsx:18
msgid "Import an existing resume"
msgstr "Importér et eksisterende CV"

#: apps/client/src/components/ai-actions.tsx:115
msgid "Improve Writing"
msgstr "Forbedre skrivning"

#: apps/client/src/pages/dashboard/settings/_dialogs/two-factor.tsx:186
msgid "In case you are unable to scan this QR Code, you can also copy-paste this link into your authenticator app."
msgstr "Hvis du ikke kan scanne denne QR-kode, kan du også copy-paste dette link i din authenticator-app."

#: apps/client/src/pages/dashboard/settings/_sections/security.tsx:70
msgid "In this section, you can change your password and enable/disable two-factor authentication."
msgstr "I dette afsnit kan du ændre din adgangskode og aktivere/deaktivere to-faktor godkendelse."

#: apps/client/src/pages/dashboard/settings/_sections/danger.tsx:64
msgid "In this section, you can delete your account and all the data associated to your user, but please keep in mind that <0>this action is irreversible</0>."
msgstr "I dette afsnit kan du slette din konto og alle de data, der er knyttet til din bruger, men husk, at <0>denne handling er uigenkaldelig</0>."

#: apps/client/src/pages/pricing/sections/cards/Product.tsx:95
msgid "Individual configuration"
msgstr ""

#: apps/client/src/pages/builder/_components/sections/information.tsx:122
#: apps/client/src/pages/builder/_layout/advance/_components/sidebars/right/index.tsx:107
#: apps/client/src/pages/builder/_layout/simple/_components/left/options.tsx:77
msgid "Information"
msgstr "Information"

#: apps/client/src/pages/builder/_components/dialogs/education.tsx:44
msgid "Institution"
msgstr "Institution"

#: apps/client/src/pages/home/sections/faq/index.tsx:143
msgid "Is my live resume publicly accessible?"
msgstr ""

#: apps/client/src/pages/builder/_components/dialogs/certifications.tsx:58
msgid "Issuer"
msgstr "Udsteder"

#: apps/client/src/services/errors/translate-error.ts:7
msgid "It doesn't look like a user exists with the credentials you provided."
msgstr "Det ser ikke ud til, at der findes en bruger med de logon oplysninger, du har angivet."

#: apps/client/src/services/errors/translate-error.ts:27
msgid "It looks like the backup code you provided is invalid or used. Please try again."
msgstr "Det ser ud til, at den backupkode, du har angivet, er ugyldig eller brugt. Prøv venligst igen."

#: apps/client/src/services/errors/translate-error.ts:15
msgid "It looks like the reset token you provided is invalid. Please try restarting the password reset process again."
msgstr "Det ser ud til, at det nulstillingstoken, du angav, er ugyldigt. Prøv at genstarte processen til nulstilling af adgangskode igen."

#: apps/client/src/services/errors/translate-error.ts:33
msgid "It looks like the resume you're looking for doesn't exist."
msgstr "Det ser ud til, at det CV, du leder efter, ikke findes."

#: apps/client/src/services/errors/translate-error.ts:25
msgid "It looks like the two-factor authentication code you provided is invalid. Please try again."
msgstr "Det ser ud til, at den to-faktor godkendelseskode, du har angivet, er ugyldig. Prøv venligst igen."

#: apps/client/src/services/errors/translate-error.ts:17
msgid "It looks like the verification token you provided is invalid. Please try restarting the verification process again."
msgstr "Det ser ud til, at det verifikationstoken, du angav, er ugyldigt. Prøv venligst at genstarte bekræftelsesprocessen igen."

#: apps/client/src/services/errors/translate-error.ts:19
msgid "It looks like your email address has already been verified."
msgstr "Det ser ud til, at din e-mailadresse allerede er blevet verificeret."

#: apps/client/src/components/suggestions/search.tsx:21
#: apps/client/src/pages/dashboard/resumes/_dialogs/resume.tsx:263
msgid "Job Title"
msgstr ""

#: apps/client/src/pages/auth/register/page.tsx:109
msgctxt "Localized version of a placeholder name. For example, Max Mustermann in German or Jan Kowalski in Polish."
msgid "John Doe"
msgstr "Anders Andersen"

#: apps/client/src/pages/auth/register/page.tsx:130
msgctxt "Localized version of a placeholder username. For example, max.mustermann in German or jan.kowalski in Polish."
msgid "john.doe"
msgstr "anders.andersen"

#: apps/client/src/pages/auth/register/page.tsx:151
msgctxt "Localized version of a placeholder email. For example, max.mustermann@example.de in German or jan.kowalski@example.pl in Polish."
msgid "john.doe@example.com"
msgstr "anders.andersen@example.com"

#: apps/client/src/pages/builder/_components/sections/export.tsx:54
msgid "JSON"
msgstr "JSON"

#: apps/client/src/pages/builder/sidebars/left/dialogs/custom-section.tsx:149
#: apps/client/src/pages/builder/sidebars/left/dialogs/interests.tsx:63
#: apps/client/src/pages/builder/sidebars/left/dialogs/projects.tsx:130
#: apps/client/src/pages/builder/sidebars/left/dialogs/skills.tsx:107
msgid "Keywords"
msgstr "Nøgleord"

#: apps/client/src/pages/builder/_components/sections/shared/url-input.tsx:39
#: apps/client/src/pages/builder/_components/sections/shared/url-input.tsx:49
msgid "Label"
msgstr "Label"

#: apps/client/src/pages/dashboard/settings/_sections/profile.tsx:95
msgid "Language"
msgstr "Sprog"

#: apps/client/src/pages/dashboard/resumes/_layouts/grid/_components/resume-card.tsx:194
#: apps/client/src/pages/dashboard/resumes/_layouts/list/_components/resume-item.tsx:149
msgid "Last updated {lastUpdated}"
msgstr "Sidst opdateret {lastUpdated}"

#: apps/client/src/pages/builder/_components/sections/layout.tsx:207
#: apps/client/src/pages/builder/_layout/advance/_components/sidebars/right/index.tsx:67
#: apps/client/src/pages/builder/_layout/simple/_components/left/options.tsx:37
msgid "Layout"
msgstr "Layout"

#: apps/client/src/pages/builder/_components/sections/page.tsx:44
msgid "Letter"
msgstr "Brev"

#: apps/client/src/pages/builder/sidebars/left/dialogs/languages.tsx:64
#: apps/client/src/pages/builder/sidebars/left/dialogs/skills.tsx:77
msgid "Level"
msgstr "Niveau"

#: apps/client/src/pages/dashboard/settings/_sections/profile.tsx:81
msgid "Light"
msgstr "Lyst"

#: apps/client/src/pages/home/sections/keywords/index.tsx:61
msgid "Light or dark theme"
msgstr "Lyst eller mørkt tema"

#: apps/client/src/pages/builder/_components/sections/typography.tsx:152
msgid "Line Height"
msgstr "Linjehøjde"

#: apps/client/src/pages/auth/_components/social-auth.tsx:44
msgid "LinkedIn"
msgstr ""

#: apps/client/src/pages/dashboard/resumes/_layouts/grid/_components/import-card.tsx:29
#: apps/client/src/pages/dashboard/resumes/_layouts/list/_components/import-item.tsx:23
msgid "LinkedIn, JSON Resume, etc."
msgstr "LinkedIn, JSON CV osv."

#: apps/client/src/pages/dashboard/resumes/page.tsx:45
msgid "List"
msgstr "Liste"

#: apps/client/src/pages/builder/sidebars/left/dialogs/custom-section.tsx:99
#: apps/client/src/pages/builder/sidebars/left/dialogs/experience.tsx:86
#: apps/client/src/pages/builder/sidebars/left/dialogs/volunteer.tsx:81
#: apps/client/src/pages/builder/sidebars/left/sections/basics.tsx:83
msgid "Location"
msgstr "Beliggenhed"

#: apps/client/src/pages/dashboard/resumes/_dialogs/lock.tsx:51
#: apps/client/src/pages/dashboard/resumes/_layouts/grid/_components/resume-card.tsx:121
#: apps/client/src/pages/dashboard/resumes/_layouts/grid/_components/resume-card.tsx:222
#: apps/client/src/pages/dashboard/resumes/_layouts/list/_components/resume-item.tsx:122
#: apps/client/src/pages/dashboard/resumes/_layouts/list/_components/resume-item.tsx:192
msgid "Lock"
msgstr "Lås"

#: apps/client/src/pages/home/sections/keywords/index.tsx:56
msgid "Lock a resume to prevent editing"
msgstr "Lås et CV for at forhindre redigering"

#: apps/client/src/pages/dashboard/resumes/_dialogs/lock.tsx:43
msgid "Locking a resume will prevent any further changes to it. This is useful when you have already shared your resume with someone and you don't want to accidentally make any changes to it."
msgstr "Hvis du låser et CV, vil det forhindre yderligere ændringer. Det er nyttigt, hvis du allerede har delt dit CV med nogen, og du ikke vil komme til at ændre det ved et uheld."

#: apps/client/src/components/user-options.tsx:34
#: apps/client/src/pages/home/sections/hero/call-to-action.tsx:23
msgid "Logout"
msgstr "Log ud"

#: apps/client/src/pages/auth/verify-otp/page.tsx:64
msgid "Lost your device?"
msgstr "Har du mistet din enhed?"

#: apps/client/src/pages/builder/_components/sections/layout.tsx:255
msgid "Main"
msgstr "Hovedmenu"

#: apps/client/src/pages/home/sections/keywords/index.tsx:51
msgid "Manage multiple resumes"
msgstr "Administrer flere CV'er"

#: apps/client/src/pages/dashboard/settings/_sections/payment.tsx:38
#: apps/client/src/pages/dashboard/settings/_sections/payment.tsx:48
msgid "Manage Subscription"
msgstr ""

#. The month and year should be uniform across all languages.
#: apps/client/src/pages/builder/_components/dialogs/awards.tsx:72
#: apps/client/src/pages/builder/_components/dialogs/certifications.tsx:74
#: apps/client/src/pages/builder/_components/dialogs/publications.tsx:74
msgid "March 2023"
msgstr "Marts 2023"

#: apps/client/src/pages/builder/sidebars/left/dialogs/education.tsx:112
#: apps/client/src/pages/builder/sidebars/left/dialogs/experience.tsx:74
#: apps/client/src/pages/builder/sidebars/left/dialogs/projects.tsx:82
#: apps/client/src/pages/builder/sidebars/left/dialogs/volunteer.tsx:69
msgid "March 2023 - Present"
msgstr "Marts 2023 - nutid"

#: apps/client/src/pages/builder/_components/sections/page.tsx:50
msgid "Margin"
msgstr "Margen"

#: apps/client/src/pages/auth/register/page.tsx:106
#: apps/client/src/pages/builder/sidebars/left/dialogs/custom-section.tsx:57
#: apps/client/src/pages/builder/sidebars/left/dialogs/interests.tsx:48
#: apps/client/src/pages/builder/sidebars/left/dialogs/languages.tsx:36
#: apps/client/src/pages/builder/sidebars/left/dialogs/projects.tsx:52
#: apps/client/src/pages/builder/sidebars/left/dialogs/publications.tsx:39
#: apps/client/src/pages/builder/sidebars/left/dialogs/references.tsx:39
#: apps/client/src/pages/builder/sidebars/left/dialogs/skills.tsx:49
#: apps/client/src/pages/builder/sidebars/left/sections/custom/section.tsx:43
#: apps/client/src/pages/dashboard/settings/_sections/account.tsx:152
msgid "Name"
msgstr "Navn"

#: apps/client/src/pages/builder/_components/dialogs/certifications.tsx:44
msgctxt "Name of the Certification"
msgid "Name"
msgstr "Navn"

<<<<<<< HEAD
#: apps/client/src/pages/home/sections/faq/index.tsx:196
msgid "Need help navigating the world of Live Resumes and AI Resume Builders?"
msgstr ""

#: apps/client/src/pages/builder/_components/dialogs/profiles.tsx:44
=======
#: apps/client/src/pages/builder/sidebars/left/dialogs/profiles.tsx:53
>>>>>>> 890875ad
msgid "Network"
msgstr "Netværk"

#: apps/client/src/pages/dashboard/settings/_sections/security.tsx:85
msgid "New Password"
msgstr "Ny adgangskode"

<<<<<<< HEAD
#: apps/client/src/pages/builder/_layout/simple/_components/left/section-area.tsx:85
msgid "Next"
msgstr ""

#: apps/client/src/components/locale-combobox.tsx:43
=======
#: apps/client/src/components/locale-combobox.tsx:45
>>>>>>> 890875ad
msgid "No results found"
msgstr "Ingen resultater fundet"

#: apps/client/src/pages/pricing/sections/cards/Product.tsx:111
msgid "No setup, or hidden fees"
msgstr ""

#: apps/client/src/pages/dashboard/settings/_dialogs/two-factor.tsx:131
msgid "Note: This will make your account less secure."
msgstr "Bemærk: Dette vil gøre din konto mindre sikker."

#: apps/client/src/pages/builder/_components/sections/notes.tsx:17
#: apps/client/src/pages/builder/_layout/advance/_components/sidebars/right/index.tsx:102
#: apps/client/src/pages/builder/_layout/simple/_components/left/options.tsx:72
msgid "Notes"
msgstr "Noter"

#: apps/client/src/pages/auth/verify-otp/page.tsx:82
msgid "One-Time Password"
msgstr "Engangskodeord"

#: apps/client/src/components/ai-actions.tsx:67
#: apps/client/src/libs/axios.ts:34
#: apps/client/src/pages/dashboard/resumes/_dialogs/import.tsx:188
#: apps/client/src/services/resume/print.tsx:26
msgid "Oops, the server returned an error."
msgstr "Ups, serveren returnerede en fejl."

#: apps/client/src/pages/dashboard/resumes/_layouts/grid/_components/resume-card.tsx:83
#: apps/client/src/pages/dashboard/resumes/_layouts/grid/_components/resume-card.tsx:204
#: apps/client/src/pages/dashboard/resumes/_layouts/list/_components/resume-item.tsx:84
#: apps/client/src/pages/dashboard/resumes/_layouts/list/_components/resume-item.tsx:174
msgid "Open"
msgstr "Åben"

#: apps/client/src/services/openai/change-tone.ts:30
#: apps/client/src/services/openai/fix-grammar.ts:28
#: apps/client/src/services/openai/improve-writing.ts:28
msgid "OpenAI did not return any choices for your text."
msgstr "OpenAI returnerede ikke nogen valgmuligheder for din tekst."

#: apps/client/src/pages/dashboard/settings/_sections/openai.tsx:52
msgid "OpenAI Integration"
msgstr "OpenAI-integration"

#: apps/client/src/pages/home/sections/features/index.tsx:27
msgid "Optimize Your Online Presence"
msgstr ""

#: apps/client/src/pages/builder/_components/sections/page.tsx:67
#: apps/client/src/pages/builder/_components/sections/typography.tsx:169
msgid "Options"
msgstr "Indstillinger"

#: apps/client/src/pages/auth/layout.tsx:47
msgctxt "The user can either login with email/password, or continue with GitHub or Google."
msgid "or continue with"
msgstr "eller fortsæt med"

#: apps/client/src/pages/builder/_components/dialogs/volunteer.tsx:44
msgid "Organization"
msgstr "Organisation"

#: apps/client/src/pages/home/sections/faq/index.tsx:129
msgid "Our AI resume builder analyzes your information and provides personalized recommendations for content, keywords, and formatting. It also helps you optimize your resume for ATS and ensures it is professional and impactful."
msgstr ""

#: apps/client/src/pages/home/sections/faq/index.tsx:182
msgid "Our Live Resume Analytics feature provides detailed reports on viewer engagement, including the number of views, time spent, and actions taken."
msgstr ""

#: apps/client/src/pages/builder/_components/sections/page.tsx:26
#: apps/client/src/pages/builder/_layout/advance/_components/sidebars/right/index.tsx:82
#: apps/client/src/pages/builder/_layout/simple/_components/left/options.tsx:52
msgid "Page"
msgstr "Side"

#: apps/client/src/pages/builder/_components/sections/layout.tsx:237
msgid "Page {0}"
msgstr "Side {0}"

#: apps/client/src/pages/auth/login/page.tsx:99
#: apps/client/src/pages/auth/register/page.tsx:169
#: apps/client/src/pages/auth/reset-password/page.tsx:83
#: apps/client/src/pages/dashboard/settings/_sections/security.tsx:76
msgid "Password"
msgstr "Adgangskode"

#: apps/client/src/pages/dashboard/settings/_sections/payment.tsx:30
msgid "Payment"
msgstr ""

#: apps/client/src/pages/builder/_components/sections/export.tsx:72
msgid "PDF"
msgstr "PDF"

#: apps/client/src/pages/home/sections/keywords/index.tsx:55
msgid "Personal notes for each resume"
msgstr "Personlige noter til hvert CV"

#: apps/client/src/pages/builder/_components/sections/basics.tsx:74
msgid "Phone"
msgstr "Telefon"

#: apps/client/src/pages/auth/layout.tsx:76
msgid "Photograph by Patrick Tomasso"
msgstr "Foto af Patrick Tomasso"

#: apps/client/src/pages/home/sections/features/index.tsx:66
msgid "Pick any font from Google Fonts"
msgstr "Vælg en skrifttype fra Google Fonts"

#: apps/client/src/pages/builder/_components/sections/picture/section.tsx:69
#: apps/client/src/pages/dashboard/settings/_sections/account.tsx:120
msgid "Picture"
msgstr "Billede"

#: apps/client/src/pages/auth/verify-email/page.tsx:59
msgid "Please note that this step is completely optional."
msgstr "Bemærk, at dette trin er helt valgfrit."

#: apps/client/src/pages/dashboard/resumes/_dialogs/import.tsx:225
msgid "Please select a file type"
msgstr "Vælg en filtype"

#: apps/client/src/pages/dashboard/settings/_dialogs/two-factor.tsx:226
msgid "Please store your backup codes in a secure location. You can use one of these one-time use codes to login in case you lose access to your authenticator app."
msgstr "Gem venligst dine backupkoder på et sikkert sted. Du kan bruge en af disse engangskoder til at logge på, hvis du mister adgangen til din authenticator app."

#: apps/client/src/pages/builder/_components/sections/picture/options.tsx:106
msgid "Portrait"
msgstr "Stående"

#: apps/client/src/pages/builder/_components/dialogs/experience.tsx:59
msgctxt "Position held at a company, for example, Software Engineer"
msgid "Position"
msgstr "Stilling"

#: apps/client/src/pages/builder/_components/dialogs/volunteer.tsx:58
msgid "Position"
msgstr "Stilling"

<<<<<<< HEAD
#: apps/client/src/pages/builder/_components/dialogs/profiles.tsx:103
=======
#: apps/client/src/pages/home/sections/features/index.tsx:97
msgid "Powered by"
msgstr "Drevet af"

#: apps/client/src/pages/builder/sidebars/left/dialogs/profiles.tsx:115
>>>>>>> 890875ad
msgid "Powered by <0>Simple Icons</0>"
msgstr "Drevet af <0>Simple Icons</0>"

#: apps/client/src/pages/pricing/sections/cards/Product.tsx:148
msgid "Premium support: <0>6 months</0>"
msgstr ""

#: apps/client/src/pages/builder/_layout/simple/_components/left/section-area.tsx:75
msgid "Previous"
msgstr ""

#: apps/client/src/pages/pricing/sections/cards/Product.tsx:32
msgid "Pricing Plans"
msgstr ""

#: apps/client/src/pages/builder/_components/sections/theme.tsx:43
msgid "Primary Color"
msgstr "Primær farve"

#: apps/client/src/components/ai-actions.tsx:139
#: apps/client/src/components/ai-actions.tsx:142
msgid "Professional"
msgstr "Professionel"

#: apps/client/src/pages/dashboard/settings/_sections/profile.tsx:60
msgid "Profile"
msgstr "Profil"

#: apps/client/src/pages/builder/_components/sections/sharing.tsx:55
msgid "Public"
msgstr "Offentlig"

#: apps/client/src/pages/builder/_components/dialogs/publications.tsx:58
msgid "Publisher"
msgstr "Udgiver"

#: apps/client/src/pages/builder/_components/sections/information.tsx:69
msgid "Raise an issue"
msgstr "Løft et problem"

#: apps/client/src/pages/auth/backup-otp/page.tsx:52
#: apps/client/src/pages/auth/forgot-password/page.tsx:49
#: apps/client/src/pages/auth/login/page.tsx:55
#: apps/client/src/pages/auth/register/page.tsx:67
#: apps/client/src/pages/auth/reset-password/page.tsx:60
#: apps/client/src/pages/auth/verify-email/page.tsx:43
#: apps/client/src/pages/auth/verify-otp/page.tsx:52
#: apps/client/src/pages/builder/page.tsx:41
#: apps/client/src/pages/dashboard/resumes/page.tsx:20
#: apps/client/src/pages/dashboard/settings/page.tsx:17
#: apps/client/src/pages/home/components/footer.tsx:17
#: apps/client/src/pages/home/page.tsx:21
#: apps/client/src/pages/pricing/page.tsx:17
#: apps/client/src/pages/public/page.tsx:71
#: apps/client/src/pages/public/page.tsx:93
msgid "Reactive Resume"
msgstr "Reactive Resume"

#: apps/client/src/pages/home/sections/support/index.tsx:12
msgid "Reactive Resume is a free and open-source project crafted mostly by me, and your support would be greatly appreciated. If you're inclined to contribute, and only if you can afford to, consider making a donation through any of the listed platforms. Additionally, donations to Reactive Resume through Open Collective are tax-exempt, as the project is fiscally hosted by Open Collective Europe."
msgstr "Reactive Resume er et gratis open-source projekt, som hovedsageligt er lavet af mig, og din støtte vil blive værdsat. Hvis du har lyst til at bidrage, og kun hvis du har råd til det, kan du overveje at give en donation via en af de nævnte platforme. Derudover er donationer til Reactive Resume gennem Open Collective skattefri, da projektet er finansielt hostet af Open Collective Europe."

#: apps/client/src/pages/home/sections/contributors/index.tsx:22
msgid "Reactive Resume thrives thanks to its vibrant community. This project owes its progress to numerous individuals who've dedicated their time and skills. Below, we celebrate the coders who've enhanced its features on GitHub and the linguists whose translations on Crowdin have made it accessible to a broader audience."
msgstr "Reactive Resume trives takket være sit livlige fællesskab. Dette projekt skylder sin fremgang til adskillige personer, der har dedikeret deres tid og færdigheder. Nedenfor hylder vi de kodere, der har forbedret dets funktioner på GitHub, og de lingvister, hvis oversættelser på Crowdin har gjort det tilgængeligt for et bredere publikum."

#: apps/client/src/pages/home/sections/features/index.tsx:37
msgid "Real-Time Engagement Tracking"
msgstr ""

#: apps/client/src/components/suggestions/list.tsx:17
msgid "Recommendations"
msgstr ""

#: apps/client/src/pages/builder/_layout/advance/_components/toolbar.tsx:85
#: apps/client/src/pages/builder/_layout/simple/_components/toolbar.tsx:86
msgid "Redo"
msgstr "Gentag"

#: apps/client/src/pages/builder/_components/sections/shared/section-list-item.tsx:110
#: apps/client/src/pages/builder/_components/sections/shared/section-list-item.tsx:137
#: apps/client/src/pages/builder/_components/sections/shared/section-options.tsx:130
msgid "Remove"
msgstr "Fjern"

#: apps/client/src/pages/builder/_components/sections/layout.tsx:241
msgid "Remove Page"
msgstr "Fjern side"

#: apps/client/src/pages/builder/_components/sections/shared/section-options.tsx:84
#: apps/client/src/pages/dashboard/resumes/_layouts/grid/_components/resume-card.tsx:92
#: apps/client/src/pages/dashboard/resumes/_layouts/grid/_components/resume-card.tsx:208
#: apps/client/src/pages/dashboard/resumes/_layouts/list/_components/resume-item.tsx:93
#: apps/client/src/pages/dashboard/resumes/_layouts/list/_components/resume-item.tsx:178
msgid "Rename"
msgstr "Omdøb"

#: apps/client/src/pages/dashboard/settings/_sections/account.tsx:198
msgid "Resend email confirmation link"
msgstr "Send bekræftelseslink til e-mail igen"

#: apps/client/src/pages/builder/_components/sections/shared/section-options.tsx:125
msgid "Reset"
msgstr "Nulstil"

#: apps/client/src/pages/builder/_components/sections/layout.tsx:210
msgid "Reset Layout"
msgstr "Nulstil opsætning"

#: apps/client/src/pages/auth/reset-password/page.tsx:60
#: apps/client/src/pages/auth/reset-password/page.tsx:65
msgid "Reset your password"
msgstr "Nulstil din adgangskode"

#: apps/client/src/pages/builder/_layout/advance/_components/toolbar.tsx:111
#: apps/client/src/pages/builder/_layout/simple/_components/toolbar.tsx:111
msgid "Reset Zoom"
msgstr "Nulstil zoom"

#: apps/client/src/pages/dashboard/_components/sidebar.tsx:86
#: apps/client/src/pages/dashboard/resumes/page.tsx:20
#: apps/client/src/pages/dashboard/resumes/page.tsx:35
msgid "Resumes"
msgstr "Resumé"

#: apps/client/src/pages/home/sections/statistics/index.tsx:14
msgid "Resumes Generated"
msgstr "Genererede CV'er"

#: apps/client/src/pages/builder/_components/sections/picture/options.tsx:143
msgid "Rounded"
msgstr "Afrundet"

#: apps/client/src/pages/builder/sidebars/left/sections/shared/section-dialog.tsx:169
#: apps/client/src/pages/dashboard/resumes/_dialogs/resume.tsx:244
#: apps/client/src/pages/dashboard/settings/_sections/account.tsx:216
#: apps/client/src/pages/dashboard/settings/_sections/profile.tsx:125
msgid "Save Changes"
msgstr "Gem ændringer"

#: apps/client/src/pages/dashboard/settings/_dialogs/two-factor.tsx:166
msgid "Scan the QR code below with your authenticator app to setup 2FA on your account."
msgstr "Scan QR-koden nedenfor med din autentificeringsapp for at konfigurere 2FA på din konto."

#. Score or honors for the degree, for example, CGPA or magna cum laude
#: apps/client/src/pages/builder/_components/dialogs/education.tsx:97
msgid "Score"
msgstr "Bedømmelse"

#: apps/client/src/pages/builder/_components/sections/typography.tsx:98
msgid "Search for a font family"
msgstr "Søg efter en skrifttypefamilie"

#: apps/client/src/pages/builder/_components/sections/typography.tsx:113
msgid "Search for a font subset"
msgstr "Søg efter et skrifttypeundersæt"

#: apps/client/src/pages/builder/_components/sections/typography.tsx:126
msgid "Search for a font variant"
msgstr "Søg efter en skrifttypevariant"

#: apps/client/src/components/locale-combobox.tsx:42
msgid "Search for a language"
msgstr "Søg efter et sprog"

#: apps/client/src/pages/home/sections/keywords/index.tsx:48
msgid "Secure with two-factor authentication"
msgstr "Sikker med to-faktor godkendelse"

#: apps/client/src/pages/dashboard/settings/_sections/security.tsx:68
msgid "Security"
msgstr "Sikkerhed"

#: apps/client/src/pages/home/sections/features/index.tsx:38
msgid "See how many recruiters have viewed your Live Resume, how long they spent on each section, and what actions they took."
msgstr ""

#: apps/client/src/pages/auth/forgot-password/page.tsx:98
msgid "Send Email"
msgstr "Send e-mail"

#: apps/client/src/pages/builder/_components/sections/information.tsx:79
msgid "Send me a message"
msgstr "Send mig en besked"

#: apps/client/src/components/user-options.tsx:28
#: apps/client/src/pages/dashboard/_components/sidebar.tsx:92
#: apps/client/src/pages/dashboard/settings/page.tsx:17
#: apps/client/src/pages/dashboard/settings/page.tsx:27
msgid "Settings"
msgstr "Indstillinger"

#: apps/client/src/pages/dashboard/settings/_dialogs/two-factor.tsx:157
msgid "Setup two-factor authentication on your account"
msgstr "Opsæt to-faktor godkendelse på din konto"

#: apps/client/src/pages/builder/_components/sections/sharing.tsx:39
#: apps/client/src/pages/builder/_layout/advance/_components/sidebars/right/index.tsx:87
#: apps/client/src/pages/builder/_layout/simple/_components/left/options.tsx:57
msgid "Sharing"
msgstr "Deling"

#: apps/client/src/pages/builder/_components/sections/shared/section-options.tsx:79
msgid "Show"
msgstr "Vis"

#: apps/client/src/pages/builder/_components/sections/page.tsx:78
msgid "Show Break Line"
msgstr "Vis Linjebrud"

#: apps/client/src/pages/builder/_components/sections/page.tsx:91
msgid "Show Page Numbers"
msgstr "Vis sidetal"

#: apps/client/src/pages/builder/_components/sections/layout.tsx:256
msgid "Sidebar"
msgstr "Sidebjælke"

#: apps/client/src/pages/auth/backup-otp/page.tsx:96
#: apps/client/src/pages/auth/login/page.tsx:116
#: apps/client/src/pages/auth/verify-otp/page.tsx:92
msgid "Sign in"
msgstr "Log ind"

#: apps/client/src/pages/auth/register/page.tsx:77
msgid "Sign in now"
msgstr "Log på nu"

#: apps/client/src/pages/auth/login/page.tsx:55
#: apps/client/src/pages/auth/login/page.tsx:60
msgid "Sign in to your account"
msgstr "Log ind på din konto"

#: apps/client/src/pages/home/sections/keywords/index.tsx:47
msgid "Sign in with Email"
msgstr "Log ind med e-mail"

#: apps/client/src/pages/home/sections/keywords/index.tsx:44
msgid "Sign in with GitHub"
msgstr "Log ind med GitHub"

#: apps/client/src/pages/home/sections/keywords/index.tsx:45
msgid "Sign in with Google"
msgstr "Log på med Google"

#: apps/client/src/pages/home/sections/keywords/index.tsx:46
msgid "Sign in with LinkedIn"
msgstr ""

#: apps/client/src/pages/auth/register/page.tsx:185
msgid "Sign up"
msgstr "Tilmeld dig"

#: apps/client/src/pages/auth/register/page.tsx:85
msgid "Signups are currently disabled by the administrator."
msgstr "Tilmeldinger er i øjeblikket deaktiveret af administratoren."

#: apps/client/src/pages/builder/_components/sections/picture/options.tsx:72
msgid "Size (in px)"
msgstr "Størrelse (i px)"

#: apps/client/src/pages/dashboard/resumes/_dialogs/resume.tsx:249
msgid "Slug"
msgstr "URL-segment"

#: apps/client/src/pages/home/sections/features/index.tsx:22
msgid "Smart Content Suggestions"
msgstr ""

#: apps/client/src/services/errors/translate-error.ts:39
msgid "Something went wrong while grabbing a preview your resume. Please try again later or raise an issue on GitHub."
msgstr "Noget gik galt, da du hentede en forhåndsvisning af dit CV. Prøv igen senere, eller opret et problem på GitHub."

#: apps/client/src/services/errors/translate-error.ts:37
msgid "Something went wrong while printing your resume. Please try again later or raise an issue on GitHub."
msgstr "Noget gik galt under udskrivningen af dit CV. Prøv igen senere, eller opret et problem på GitHub."

#: apps/client/src/services/errors/translate-error.ts:41
msgid "Something went wrong while processing your request. Please try again later or raise an issue on GitHub."
msgstr "Noget gik galt under behandlingen af din anmodning. Prøv igen senere, eller opret et problem på GitHub."

#: apps/client/src/pages/builder/_components/sections/picture/options.tsx:94
#: apps/client/src/pages/builder/_components/sections/picture/options.tsx:137
msgid "Square"
msgstr "Firkantet"

#: apps/client/src/pages/pricing/sections/cards/Product.tsx:34
msgid ""
"Start building for free, then add a site plan to go live. Account plans unlock\n"
"additional features."
msgstr ""

#: apps/client/src/pages/dashboard/resumes/_layouts/grid/_components/create-card.tsx:29
#: apps/client/src/pages/dashboard/resumes/_layouts/list/_components/create-item.tsx:24
msgid "Start building from scratch"
msgstr "Begynd at bygge fra bunden"

#: apps/client/src/pages/home/sections/hero/call-to-action.tsx:33
msgid "Start Building Your Live Resume Now"
msgstr ""

#: apps/client/src/pages/dashboard/resumes/_dialogs/resume.tsx:206
msgid "Start building your resume by giving it a name."
msgstr "Begynd at opbygge dit CV ved at give det et navn."

#: apps/client/src/pages/builder/_components/sections/statistics.tsx:23
#: apps/client/src/pages/builder/_layout/advance/_components/sidebars/right/index.tsx:92
#: apps/client/src/pages/builder/_layout/simple/_components/left/options.tsx:62
msgid "Statistics"
msgstr "Statistik"

#: apps/client/src/pages/builder/_components/sections/statistics.tsx:38
msgid "Statistics are available only for public resumes."
msgstr "Statistikker er kun tilgængelige for offentlige CV'er."

#: apps/client/src/pages/dashboard/settings/_sections/openai.tsx:101
msgid "Store Locally"
msgstr "Opbevar lokalt"

#: apps/client/src/pages/dashboard/settings/_dialogs/two-factor.tsx:160
msgid "Store your backup codes securely"
msgstr "Opbevar dine backup-koder sikkert"

#: apps/client/src/pages/dashboard/settings/_sections/openai.tsx:101
msgid "Stored"
msgstr "Gemt"

#: apps/client/src/pages/builder/sidebars/left/dialogs/awards.tsx:101
#: apps/client/src/pages/builder/sidebars/left/dialogs/certifications.tsx:95
#: apps/client/src/pages/builder/sidebars/left/dialogs/custom-section.tsx:127
#: apps/client/src/pages/builder/sidebars/left/dialogs/education.tsx:138
#: apps/client/src/pages/builder/sidebars/left/dialogs/experience.tsx:114
#: apps/client/src/pages/builder/sidebars/left/dialogs/projects.tsx:108
#: apps/client/src/pages/builder/sidebars/left/dialogs/publications.tsx:95
#: apps/client/src/pages/builder/sidebars/left/dialogs/references.tsx:81
#: apps/client/src/pages/builder/sidebars/left/dialogs/volunteer.tsx:109
msgid "Summary"
msgstr "Opsummering"

#: apps/client/src/pages/builder/_components/sections/information.tsx:18
msgid "Support the app by donating what you can!"
msgstr "Støt appen ved at donere, hvad du kan!"

#: apps/client/src/pages/home/sections/support/index.tsx:9
msgid "Supporting Reactive Resume"
msgstr "Støtter Reactive Resume"

#: apps/client/src/pages/home/sections/keywords/index.tsx:57
msgid "Supports A4/Letter page formats"
msgstr "Understøtter A4/Brev-sideformater"

#: apps/client/src/pages/dashboard/settings/_sections/profile.tsx:80
msgid "System"
msgstr "System"

#: apps/client/src/pages/pricing/sections/cards/Product.tsx:128
msgid "Team size: <0>1 developer</0>"
msgstr ""

#: apps/client/src/pages/builder/_components/sections/template.tsx:19
#: apps/client/src/pages/builder/_layout/advance/_components/sidebars/right/index.tsx:62
#: apps/client/src/pages/builder/_layout/simple/_components/left/options.tsx:32
msgid "Template"
msgstr "Skabelon"

#: apps/client/src/pages/home/sections/testimonials/index.tsx:68
msgid "Testimonials"
msgstr "Udtalelser"

#: apps/client/src/pages/builder/_components/sections/theme.tsx:103
msgid "Text Color"
msgstr "Tekstfarve"

#: apps/client/src/pages/dashboard/settings/_sections/openai.tsx:25
msgid "That doesn't look like a valid OpenAI API key."
msgstr "Det ligner ikke en gyldig OpenAI API-nøgle."

#: apps/client/src/pages/home/sections/faq/index.tsx:164
msgid "The AI analyzes your skills and experience, suggests relevant keywords and phrases, provides feedback on writing style and formatting, and ensures your resume is optimized for ATS."
msgstr ""

#: apps/client/src/pages/dashboard/settings/_sections/security.tsx:34
msgid "The passwords you entered do not match."
msgstr "De indtastede adgangskoder matcher ikke."

#: apps/client/src/services/errors/translate-error.ts:35
msgid "The resume you want to update is locked, please unlock if you wish to make any changes to it."
msgstr "Det CV, du vil opdatere, er låst. Lås op, hvis du vil foretage ændringer i det."

#: apps/client/src/pages/builder/_components/sections/theme.tsx:20
#: apps/client/src/pages/builder/_layout/advance/_components/sidebars/right/index.tsx:77
#: apps/client/src/pages/builder/_layout/simple/_components/left/options.tsx:47
#: apps/client/src/pages/dashboard/settings/_sections/profile.tsx:73
msgid "Theme"
msgstr "Tema"

#: apps/client/src/services/errors/translate-error.ts:29
msgid "There was an error connecting to the browser. Please make sure 'chrome' is running and reachable."
msgstr "Der opstod en fejl ved forbindelsen til browseren. Sørg for, at 'chrome' kører og er tilgængelig."

#: apps/client/src/pages/builder/sidebars/left/sections/shared/section-dialog.tsx:127
msgid "This action can be reverted by clicking on the undo button in the floating toolbar."
msgstr "Denne handling kan annulleres ved at klikke på fortryd-knappen i den flydende værktøjslinje."

#: apps/client/src/pages/dashboard/resumes/_dialogs/resume.tsx:172
msgid "This action cannot be undone. This will permanently delete your resume and cannot be recovered."
msgstr "Denne handling kan ikke fortrydes. Det vil slette dit CV permanent og kan ikke gendannes."

#: apps/client/src/services/errors/translate-error.ts:13
msgid "This email address is associated with an OAuth account. Please sign in with your OAuth provider."
msgstr "Denne e-mailadresse er knyttet til en OAuth-konto. Log venligst på med din OAuth-udbyder."

#: apps/client/src/pages/builder/_layout/advance/_components/header.tsx:53
#: apps/client/src/pages/builder/_layout/simple/_components/header.tsx:52
msgid "This resume is locked, please unlock to make further changes."
msgstr "Dette CV er låst, lås op for at foretage yderligere ændringer."

#: apps/client/src/pages/builder/_components/sections/notes.tsx:23
msgid "This section is reserved for your personal notes specific to this resume. The content here remains private and is not shared with anyone else."
msgstr "Dette afsnit er reserveret til dine personlige noter, der er specifikke for dette CV. Indholdet her forbliver privat og deles ikke med andre."

#: apps/client/src/pages/dashboard/resumes/_dialogs/resume.tsx:268
msgid "Tip: Enter Your Desired Job Title for Tailored Suggestions."
msgstr ""

#: apps/client/src/pages/dashboard/resumes/_dialogs/resume.tsx:237
msgid "Tip: You can name the resume referring to the position you are applying for."
msgstr "Tip: Du kan navngive CV'et med henvisning til den stilling, du søger."

#: apps/client/src/pages/builder/_components/dialogs/awards.tsx:40
msgctxt "Name of the Award"
msgid "Title"
msgstr "Titel"

#: apps/client/src/pages/dashboard/resumes/_dialogs/resume.tsx:217
msgid "Title"
msgstr "Titel"

#: apps/client/src/pages/builder/_layout/advance/_components/toolbar.tsx:125
#: apps/client/src/pages/builder/_layout/simple/_components/toolbar.tsx:125
msgid "Toggle Page Break Line"
msgstr "Slå Sideskift Til"

#: apps/client/src/pages/builder/_layout/advance/_components/toolbar.tsx:137
#: apps/client/src/pages/builder/_layout/simple/_components/toolbar.tsx:137
msgid "Toggle Page Numbers"
msgstr "Slå Sidenumre Til"

#: apps/client/src/pages/home/sections/keywords/index.tsx:60
msgid "Track views and downloads"
msgstr "Spor visninger og downloads"

#: apps/client/src/pages/home/sections/hero/index.tsx:39
msgid "Transform Your Career Journey with Live Resumes and AI Brilliance"
msgstr ""

#: apps/client/src/pages/home/sections/logo-cloud/index.tsx:38
msgid "Trusted by Leading Brands: Explore How Our Builder Elevates Careers"
msgstr ""

#: apps/client/src/pages/auth/verify-otp/page.tsx:52
#: apps/client/src/pages/auth/verify-otp/page.tsx:57
#: apps/client/src/pages/dashboard/settings/_sections/security.tsx:135
msgid "Two-Factor Authentication"
msgstr "To-faktor godkendelse"

#: apps/client/src/services/errors/translate-error.ts:23
msgid "Two-factor authentication is already enabled for this account."
msgstr "To-faktor godkendelse er allerede aktiveret for denne konto."

#: apps/client/src/services/errors/translate-error.ts:21
msgid "Two-factor authentication is not enabled for this account."
msgstr "Totrinsgodkendelse er ikke aktiveret for denne konto."

#: apps/client/src/pages/dashboard/settings/_sections/danger.tsx:84
msgid "Type <0>delete</0> to confirm deleting your account."
msgstr "Skriv <0>delete</0> for at bekræfte sletningen af din konto."

#. For example, Bachelor's Degree or Master's Degree
#: apps/client/src/pages/builder/_components/dialogs/education.tsx:59
msgid "Type of Study"
msgstr "Type af studie"

#: apps/client/src/pages/builder/_components/sections/typography.tsx:66
#: apps/client/src/pages/builder/_layout/advance/_components/sidebars/right/index.tsx:72
#: apps/client/src/pages/builder/_layout/simple/_components/left/options.tsx:42
msgid "Typography"
msgstr "Typografi"

#: apps/client/src/pages/builder/_components/sections/typography.tsx:190
msgid "Underline Links"
msgstr "Understreg links"

#: apps/client/src/pages/builder/_layout/advance/_components/toolbar.tsx:73
#: apps/client/src/pages/builder/_layout/simple/_components/toolbar.tsx:74
msgid "Undo"
msgstr "Fortryd"

#: apps/client/src/pages/dashboard/resumes/_dialogs/lock.tsx:52
#: apps/client/src/pages/dashboard/resumes/_layouts/grid/_components/resume-card.tsx:111
#: apps/client/src/pages/dashboard/resumes/_layouts/grid/_components/resume-card.tsx:217
#: apps/client/src/pages/dashboard/resumes/_layouts/list/_components/resume-item.tsx:112
#: apps/client/src/pages/dashboard/resumes/_layouts/list/_components/resume-item.tsx:187
msgid "Unlock"
msgstr "Lås op"

#: apps/client/src/pages/dashboard/resumes/_dialogs/lock.tsx:44
msgid "Unlocking a resume will allow you to make changes to it again."
msgstr "Hvis du låser et CV op, kan du ændre det igen."

#: apps/client/src/pages/home/sections/keywords/index.tsx:68
msgid "Unrivaled Features in Our Advanced Resume Builder"
msgstr ""

#: apps/client/src/pages/dashboard/settings/_sections/account.tsx:191
msgid "Unverified"
msgstr "Ikke verificeret"

#: apps/client/src/pages/builder/sidebars/left/sections/shared/section-dialog.tsx:157
msgid "Update an existing item"
msgstr "Opdater et eksisterende element"

#: apps/client/src/pages/dashboard/resumes/_dialogs/resume.tsx:200
msgid "Update an existing resume"
msgstr "Opdater et eksisterende CV"

#: apps/client/src/pages/dashboard/resumes/_dialogs/import.tsx:212
msgid "Upload a file from one of the accepted sources to parse existing data and import it into Reactive Resume for easier editing."
msgstr "Upload en fil fra en af de accepterede kilder for at analysere eksisterende data og importere dem til Reactive Resume for lettere redigering."

#: apps/client/src/pages/builder/_components/sections/sharing.tsx:73
msgid "URL"
msgstr "URL"

#: apps/client/src/pages/builder/_components/sections/shared/url-input.tsx:56
msgid "URL must start with https://"
msgstr "URL skal starte med https://"

#: apps/client/src/pages/auth/backup-otp/page.tsx:52
#: apps/client/src/pages/auth/backup-otp/page.tsx:57
msgid "Use your backup code"
msgstr "Brug din backup-kode"

#: apps/client/src/services/errors/translate-error.ts:11
msgid "User does not have an associated 'secrets' record. Please report this issue on GitHub."
msgstr "Brugeren har ikke en tilknyttet 'secrets'-post. Rapporter venligst dette problem på GitHub."

#: apps/client/src/pages/auth/register/page.tsx:127
<<<<<<< HEAD
#: apps/client/src/pages/builder/_components/dialogs/profiles.tsx:59
=======
#: apps/client/src/pages/builder/sidebars/left/dialogs/profiles.tsx:68
>>>>>>> 890875ad
#: apps/client/src/pages/dashboard/settings/_sections/account.tsx:166
msgid "Username"
msgstr "Brugernavn"

#: apps/client/src/pages/home/sections/statistics/index.tsx:13
msgid "Users Signed Up"
msgstr "Tilmeldte brugere"

#: apps/client/src/pages/dashboard/resumes/_dialogs/import.tsx:296
msgid "Validate"
msgstr "Valider"

#: apps/client/src/pages/dashboard/resumes/_dialogs/import.tsx:314
msgid "Validated"
msgstr "Valideret"

#: apps/client/src/pages/builder/_components/sections/custom/section.tsx:50
msgid "Value"
msgstr "Værdi"

#: apps/client/src/pages/dashboard/settings/_sections/account.tsx:191
msgid "Verified"
msgstr "Verificeret"

#: apps/client/src/pages/dashboard/settings/_dialogs/two-factor.tsx:159
msgid "Verify that two-factor authentication has been setup correctly"
msgstr "Bekræft at to-faktor godkendelse er konfigureret korrekt"

#: apps/client/src/pages/auth/verify-email/page.tsx:43
#: apps/client/src/pages/auth/verify-email/page.tsx:48
msgid "Verify your email address"
msgstr "Bekræft din e-mailadresse"

#: apps/client/src/pages/builder/_components/sections/statistics.tsx:51
msgid "Views"
msgstr "Visninger"

#: apps/client/src/pages/builder/_components/sections/shared/section-list-item.tsx:98
#: apps/client/src/pages/builder/_components/sections/shared/section-list-item.tsx:125
msgid "Visible"
msgstr "Synlig"

#: apps/client/src/pages/auth/verify-email/page.tsx:61
msgid "We verify your email address only to ensure that we can send you a password reset link in case you forget your password."
msgstr "Vi bekræfter kun din e-mailadresse for at sikre, at vi kan sende dig et link til nulstilling af adgangskoden, hvis du glemmer din adgangskode."

#: apps/client/src/pages/builder/sidebars/left/dialogs/awards.tsx:87
#: apps/client/src/pages/builder/sidebars/left/dialogs/certifications.tsx:81
#: apps/client/src/pages/builder/sidebars/left/dialogs/custom-section.tsx:113
#: apps/client/src/pages/builder/sidebars/left/dialogs/education.tsx:124
#: apps/client/src/pages/builder/sidebars/left/dialogs/experience.tsx:100
#: apps/client/src/pages/builder/sidebars/left/dialogs/profiles.tsx:82
#: apps/client/src/pages/builder/sidebars/left/dialogs/projects.tsx:94
#: apps/client/src/pages/builder/sidebars/left/dialogs/publications.tsx:81
#: apps/client/src/pages/builder/sidebars/left/dialogs/references.tsx:67
#: apps/client/src/pages/builder/sidebars/left/dialogs/volunteer.tsx:95
#: apps/client/src/pages/builder/sidebars/left/sections/basics.tsx:63
msgid "Website"
msgstr "Hjemmeside"

#: apps/client/src/pages/home/sections/faq/index.tsx:44
msgid "What are the benefits of using your website to build a live resume?"
msgstr ""

#: apps/client/src/pages/builder/sidebars/left/dialogs/custom-section.tsx:154
#: apps/client/src/pages/builder/sidebars/left/dialogs/interests.tsx:68
#: apps/client/src/pages/builder/sidebars/left/dialogs/projects.tsx:135
#: apps/client/src/pages/builder/sidebars/left/dialogs/skills.tsx:112
msgid "You can add multiple keywords by separating them with a comma or pressing enter."
msgstr "Du kan tilføje flere søgeord ved at adskille dem med et komma eller trykke på enter."

#: apps/client/src/pages/auth/login/page.tsx:88
msgid "You can also enter your username."
msgstr "Du kan også indtaste dit brugernavn."

#: apps/client/src/pages/home/sections/faq/index.tsx:147
msgid "You can choose whether to publish your live resume publicly or share it with specific individuals through private links."
msgstr ""

#: apps/client/src/pages/dashboard/settings/_sections/openai.tsx:54
msgid "You can make use of the OpenAI API to help you generate content, or improve your writing while composing your resume."
msgstr "Du kan gøre brug af OpenAI API til at hjælpe dig med at generere indhold eller forbedre din skrivning, mens du skriver dit CV."

#: apps/client/src/pages/builder/_components/sections/statistics.tsx:40
msgid "You can track the number of views your resume has received, or how many people have downloaded the resume by enabling public sharing."
msgstr "Du kan spore antallet af visninger, dit CV har fået, eller hvor mange der har downloadet CV'et ved at aktivere offentlig deling."

#: apps/client/src/pages/dashboard/settings/_sections/openai.tsx:60
msgid "You have the option to <0>obtain your own OpenAI API key</0>. This key empowers you to leverage the API as you see fit. Alternatively, if you wish to disable the AI features in Reactive Resume altogether, you can simply remove the key from your settings."
msgstr "Du har mulighed for at <0>få din egen OpenAI API-nøgle</0>. Denne nøgle giver dig mulighed for at udnytte API'en, som det passer dig. Alternativt, hvis du ønsker at deaktivere AI-funktionerne i Reactive Resume helt, kan du blot fjerne nøglen fra dine indstillinger."

#: apps/client/src/pages/auth/verify-email/page.tsx:50
msgid "You should have received an email from <0>Reactive Resume</0> with a link to verify your account."
msgstr "Du burde have modtaget en e-mail fra <0>Reactive Resume</0> med et link til at bekræfte din konto."

#: apps/client/src/pages/auth/forgot-password/page.tsx:49
#: apps/client/src/pages/auth/forgot-password/page.tsx:54
msgid "You've got mail!"
msgstr "Du har post!"

#: apps/client/src/pages/dashboard/settings/_sections/danger.tsx:52
msgid "Your account and all your data has been deleted successfully. Goodbye!"
msgstr "Din konto og alle dine data er blevet slettet. Vi siger farvel!"

#: apps/client/src/pages/dashboard/settings/_sections/openai.tsx:116
msgid "Your API key is securely stored in the browser's local storage and is only utilized when making requests to OpenAI via their official SDK. Rest assured that your key is not transmitted to any external server except when interacting with OpenAI's services."
msgstr "Din API-nøgle gemmes sikkert i browserens lokale lager og bruges kun, når du sender anmodninger til OpenAI via deres officielle SDK. Du kan være sikker på, at din nøgle ikke overføres til nogen ekstern server, undtagen når du interagerer med OpenAI's tjenester."

#: apps/client/src/pages/auth/verify-email/page.tsx:28
msgid "Your email address has been verified successfully."
msgstr "Din e-mailadresse er blevet verificeret."

#: apps/client/src/services/openai/client.ts:11
msgid "Your OpenAI API Key has not been set yet. Please go to your account settings to enable OpenAI Integration."
msgstr "Din OpenAI API-nøgle er ikke blevet indstillet endnu. Gå til dine kontoindstillinger for at aktivere OpenAI-integration."

#: apps/client/src/pages/dashboard/settings/_sections/security.tsx:59
msgid "Your password has been updated successfully."
msgstr "Din adgangskode er blevet ændret."

#: apps/client/src/pages/builder/_layout/advance/_components/toolbar.tsx:99
#: apps/client/src/pages/builder/_layout/simple/_components/toolbar.tsx:99
msgid "Zoom In"
msgstr "Zoom ind"

#: apps/client/src/pages/builder/_layout/advance/_components/toolbar.tsx:105
#: apps/client/src/pages/builder/_layout/simple/_components/toolbar.tsx:105
msgid "Zoom Out"
msgstr "Zoom ud"<|MERGE_RESOLUTION|>--- conflicted
+++ resolved
@@ -781,11 +781,7 @@
 msgid "I always love to hear from the users of Reactive Resume with feedback or support. Here are some of the messages I've received. If you have any feedback, feel free to drop me an email at <0>{email}</0>."
 msgstr "Jeg elsker altid at høre fra brugerne af Reactive Resume med feedback eller support. Her er nogle af de beskeder, jeg har modtaget. Hvis du har noget feedback, er du velkommen til at sende mig en e-mail på <0>{email}</0>."
 
-<<<<<<< HEAD
 #: apps/client/src/pages/builder/_components/dialogs/profiles.tsx:87
-=======
-#: apps/client/src/pages/builder/sidebars/left/dialogs/profiles.tsx:96
->>>>>>> 890875ad
 msgid "Icon"
 msgstr "Ikon"
 
@@ -1039,15 +1035,11 @@
 msgid "Name"
 msgstr "Navn"
 
-<<<<<<< HEAD
 #: apps/client/src/pages/home/sections/faq/index.tsx:196
 msgid "Need help navigating the world of Live Resumes and AI Resume Builders?"
 msgstr ""
 
 #: apps/client/src/pages/builder/_components/dialogs/profiles.tsx:44
-=======
-#: apps/client/src/pages/builder/sidebars/left/dialogs/profiles.tsx:53
->>>>>>> 890875ad
 msgid "Network"
 msgstr "Netværk"
 
@@ -1055,15 +1047,11 @@
 msgid "New Password"
 msgstr "Ny adgangskode"
 
-<<<<<<< HEAD
 #: apps/client/src/pages/builder/_layout/simple/_components/left/section-area.tsx:85
 msgid "Next"
 msgstr ""
 
 #: apps/client/src/components/locale-combobox.tsx:43
-=======
-#: apps/client/src/components/locale-combobox.tsx:45
->>>>>>> 890875ad
 msgid "No results found"
 msgstr "Ingen resultater fundet"
 
@@ -1206,15 +1194,7 @@
 msgid "Position"
 msgstr "Stilling"
 
-<<<<<<< HEAD
 #: apps/client/src/pages/builder/_components/dialogs/profiles.tsx:103
-=======
-#: apps/client/src/pages/home/sections/features/index.tsx:97
-msgid "Powered by"
-msgstr "Drevet af"
-
-#: apps/client/src/pages/builder/sidebars/left/dialogs/profiles.tsx:115
->>>>>>> 890875ad
 msgid "Powered by <0>Simple Icons</0>"
 msgstr "Drevet af <0>Simple Icons</0>"
 
@@ -1763,11 +1743,7 @@
 msgstr "Brugeren har ikke en tilknyttet 'secrets'-post. Rapporter venligst dette problem på GitHub."
 
 #: apps/client/src/pages/auth/register/page.tsx:127
-<<<<<<< HEAD
 #: apps/client/src/pages/builder/_components/dialogs/profiles.tsx:59
-=======
-#: apps/client/src/pages/builder/sidebars/left/dialogs/profiles.tsx:68
->>>>>>> 890875ad
 #: apps/client/src/pages/dashboard/settings/_sections/account.tsx:166
 msgid "Username"
 msgstr "Brugernavn"
