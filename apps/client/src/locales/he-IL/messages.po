msgid ""
msgstr ""
"POT-Creation-Date: 2023-11-10 13:15+0100\n"
"MIME-Version: 1.0\n"
"Content-Type: text/plain; charset=UTF-8\n"
"Content-Transfer-Encoding: 8bit\n"
"X-Generator: @lingui/cli\n"
"Language: he\n"
"Project-Id-Version: reactive-resume\n"
"Report-Msgid-Bugs-To: \n"
"PO-Revision-Date: 2024-03-22 10:29\n"
"Last-Translator: \n"
"Language-Team: Hebrew\n"
"Plural-Forms: nplurals=4; plural=n%100==1 ? 0 : n%100==2 ? 1 : n%100==3 || n%100==4 ? 2 : 3;\n"
"X-Crowdin-Project: reactive-resume\n"
"X-Crowdin-Project-ID: 503410\n"
"X-Crowdin-Language: he\n"
"X-Crowdin-File: messages.po\n"
"X-Crowdin-File-ID: 494\n"

#: apps/client/src/pages/dashboard/settings/_dialogs/two-factor.tsx:169
msgid "You have enabled two-factor authentication successfully."
msgstr "הפעלת אימות דו־שלבי בהצלחה."

#: apps/client/src/pages/home/sections/keywords/index.tsx:49
msgid "{templatesCount} resume templates to choose from"
msgstr "{templatesCount} תבניות קורות חיים לבחירתך"

#: apps/client/src/pages/builder/_components/sections/shared/section-options.tsx:115
msgid "{value, plural, one {Column} other {Columns}}"
msgstr "{value, plural, one {עמודה} two {עמודות} many {עמודות} other {עמודות}}"

#: apps/client/src/pages/home/sections/faq/index.tsx:47
msgid "<0><1>Stand out from the crowd: </1> Capture recruiter attention with a dynamic and interactive resume.</0><2><3>Increase interview rates: </3> Engage with recruiters and showcase your skills in a memorable way.</2><4><5>Get hired faster: </5> Optimize your resume for Applicant Tracking Systems (ATS) and land more interviews.</4><6><7>Build your brand: </7> Create a professional online presence that showcases your best assets.</6><8><9>Track your progress: </9> Gain valuable insights into your job search and make data-driven decisions.</8>"
msgstr ""

#: apps/client/src/pages/builder/_components/sections/information.tsx:20
msgid "<0>I built Reactive Resume mostly by myself during my spare time, with a lot of help from other great open-source contributors.</0><1>If you like the app and want to support keeping it free forever, please donate whatever you can afford to give.</1>"
msgstr "<0>בניתי את Reactive Resume בעיקר בעצמי בזמן הפנוי שלי, עם המון עזרה ממתנדבי קוד פתוח מקסימים.</0><1>אם היישום נושא חן בעיניך ומעניין אותך לתרום כדי לדאוג שיישאר חופשי לעד, נא לתרום איך שמסתייע לך.</1>"

#: apps/client/src/pages/builder/_components/sections/information.tsx:51
msgid "<0>I'm sure the app is not perfect, but I'd like for it to be.</0><1>If you faced any issues while creating your resume, or have an idea that would help you and other users in creating your resume more easily, drop an issue on the repository or send me an email about it.</1>"
msgstr "<0>אין לי ספק שהיישום רחוק מלהיות מושלם אבל אני חותר לכך שיהיה כזה.</0><1>אם נתקלת בבעיות במהלך יצירת קורות החיים שלך או שיש לך רעיון שיכול לסייע לך ולמשתמשים אחרים ביצירת קורות חיים יותר בקלות, אפשר לדוח על הצעה/תקלה במאגר הקוד או לשלוח לי הודעה על כך בדוא״ל.</1>"

#: apps/client/src/pages/dashboard/settings/_sections/payment.tsx:41
msgid "<0>Manage your Payment related information.</0> You can cancel your subscription, Update your payment etc. You will be redirect to Stripe Portal."
msgstr ""

#: apps/client/src/pages/dashboard/settings/_sections/openai.tsx:126
msgid "<0>Note: </0>By utilizing the OpenAI API, you acknowledge and accept the <1>terms of use</1> and <2>privacy policy</2> outlined by OpenAI. Please note that Reactive Resume bears no responsibility for any improper or unauthorized utilization of the service, and any resulting repercussions or liabilities solely rest on the user."
msgstr "<0>לתשומת ליבך: </0>עצם השימוש ב־API של OpenAI מהווה הכרה והסכמה ל<1>תנאי השימוש</1> ול<2>מדיניות הפרטיות</2> שנקבעו על ידי OpenAI. נא לשים לב ש־Reactive Resume אינו אחראי במקרים של שימוש לא הולם או לא מורשה בשירות, לרבות השלכות נגזרות או התחייבויות שחלות באופן בלעדי על המשתמש."

#: apps/client/src/pages/home/sections/faq/index.tsx:80
msgid "<0>OpenAI has been a game-changer for all of us. I cannot tell you how much ChatGPT has helped me in my everyday work and with the development of Reactive Resume. It only makes sense that you leverage what AI has to offer and let it help you build the perfect resume.</0><1>While most applications out there charge you a fee to use their AI services (rightfully so, because it isn't cheap), you can choose to enter your own OpenAI API key on the Settings page (under OpenAI Integration). <2>The key is stored in your browser's local storage</2>, which means that if you uninstall your browser, or even clear your data, the key is gone with it. All requests made to OpenAI are also sent directly to their service and does not hit the app servers at all.</1><3>The policy behind 'bring your own key' (BYOK) is <4>still being discussed</4> and probably might change over a period of time, but while it's available, I would keep the feature on the app.</3><5>You are free to turn off all AI features (and not be aware of it's existence) simply by not adding a key in the Settings page and still make use of all the useful features that Reactive Resume has to offer. I would even suggest you to take the extra step of using ChatGPT to write your content, and simply copy it over to Reactive Resume.</5>"
msgstr ""

#: apps/client/src/pages/builder/_components/sections/information.tsx:90
msgid "<0>The community has spent a lot of time writing the documentation for Reactive Resume, and I'm sure it will help you get started with the app.</0><1>There are also a lot of examples to help you get started, and features that you might not know about which could help you build your perfect resume.</1>"
msgstr "<0>הקהילה השקיעה זמן רב בכתיבת התיעוד של Reactive Resume ואני משוכנע שהוא יסייע לך להתחיל את דרכך עם היישום.</0><1>יש גם דוגמאות רבות שיסייעו לך להיכנס לעניינים ויכולות שאולי לא הכרת ועשויות לסייע לך לבנות קורות חיים מושקעים.</1>"

#: apps/client/src/pages/dashboard/settings/_sections/security.tsx:146
msgid "<0>Two-factoer authentication is currently disabled.</0> You can enable it by adding an authenticator app to your account."
msgstr ""

#: apps/client/src/pages/dashboard/settings/_sections/security.tsx:139
msgid "<0>Two-factor authentication is enabled.</0> You will be asked to enter a code every time you sign in."
msgstr "<0>אימות דו־שלבי פעיל.</0> תופיע בקשה למלא את הקוד שלך עם כל כניסה למערכת."

#: apps/client/src/pages/home/sections/faq/index.tsx:198
msgid "<0>We've got you covered! Get answers to all your frequently asked questions and unlock the power of this dynamic duo to land your dream job.</0><1>Unfortunately, this section is available only in English, as I do not want to burden translators with having to translate these large paragraphs of text.</1>"
msgstr ""

#: apps/client/src/pages/home/page.tsx:21
#: apps/client/src/pages/pricing/page.tsx:17
msgid "A free and open-source resume builder"
msgstr "בונה קורות חיים חינמי בקוד פתוח"

#: apps/client/src/pages/builder/_components/sections/sharing.tsx:29
#: apps/client/src/pages/builder/_layout/advance/_components/toolbar.tsx:56
#: apps/client/src/pages/builder/_layout/simple/_components/toolbar.tsx:56
msgid "A link has been copied to your clipboard."
msgstr "קישור הועתק ללוח הגזירים שלך."

#: apps/client/src/pages/home/sections/faq/index.tsx:12
msgid "A live resume is an interactive online document that goes beyond static text. It allows you to embed multimedia content, update achievements in real-time, and engage with recruiters in a dynamic way."
msgstr ""

#: apps/client/src/pages/auth/forgot-password/page.tsx:57
msgid "A password reset link should have been sent to your inbox, if an account existed with the email you provided."
msgstr "קישור לאיפוס הסיסמה אמור היה להישלח לדואר הנכנס בדוא״ל שלך, בהנחה שיש חשבון עם כתובת הדוא״ל שסיפקת."

#: apps/client/src/services/errors/translate-error.ts:31
msgid "A resume with this slug already exists, please pick a different unique identifier."
msgstr "כבר קיימים קורות חיים עם השם הייצוגי הזה, נא לבחור מזהה ייחודי אחר."

#: apps/client/src/services/errors/translate-error.ts:9
msgid "A user with this email address and/or username already exists."
msgstr "כבר קיים משתמש עם כתובת הדוא״ל ו/או שם המשתמש הזה."

#: apps/client/src/pages/builder/_components/sections/page.tsx:43
msgid "A4"
msgstr "A4"

#. Helper text to let the user know what filetypes are accepted. {accept} can be .pdf or .json.
#: apps/client/src/pages/dashboard/resumes/_dialogs/import.tsx:270
msgid "Accepts only {accept} files"
msgstr "מקבל רק קובצי {accept}"

#: apps/client/src/pages/dashboard/settings/_sections/account.tsx:104
msgid "Account"
msgstr "חשבון"

#: apps/client/src/pages/builder/_components/sections/custom/section.tsx:124
msgid "Add a custom field"
msgstr "הוספת שדה מותאם אישית"

#: apps/client/src/pages/builder/_components/sections/shared/section-base.tsx:108
#: apps/client/src/pages/builder/_components/sections/shared/section-base.tsx:147
msgctxt "For example, add a new work experience, or add a new profile."
msgid "Add a new item"
msgstr "הוספת פריט חדש"

#: apps/client/src/pages/builder/_components/sections/shared/section-options.tsx:69
msgid "Add a new item"
msgstr "הוספת פריט חדש"

#: apps/client/src/pages/builder/_helper/section.tsx:58
#: apps/client/src/pages/builder/_layout/advance/_components/sidebars/left/index.tsx:100
#: apps/client/src/pages/builder/_layout/simple/_components/left/section-bar.tsx:94
msgid "Add a new section"
msgstr "הוספת סעיף חדש"

#: apps/client/src/pages/builder/_components/sections/layout.tsx:269
msgid "Add New Page"
msgstr "הוספת עמוד חדש"

#: apps/client/src/components/ai-actions.tsx:91
msgid "AI"
msgstr "בינה מלאכותית"

#: apps/client/src/services/palm/suggestions.ts:74
msgid "AI did not return a valid JSON."
msgstr ""

#: apps/client/src/services/palm/change-tone.ts:35
#: apps/client/src/services/palm/fix-grammar.ts:33
#: apps/client/src/services/palm/improve-writing.ts:31
#: apps/client/src/services/palm/suggestions.ts:66
msgid "AI did not return any choices for your text."
msgstr ""

#: apps/client/src/pages/home/sections/keywords/index.tsx:42
msgid "AI Integration"
msgstr ""

#: apps/client/src/pages/auth/register/page.tsx:74
msgid "Already have an account?"
msgstr "כבר יש לך חשבון?"

#: apps/client/src/pages/home/sections/faq/index.tsx:30
msgid "An AI resume builder uses artificial intelligence to help you create a professional and targeted resume. It can analyze your skills and experience, suggest relevant keywords, and provide personalized feedback."
msgstr ""

#: apps/client/src/pages/dashboard/resumes/_dialogs/import.tsx:144
msgid "An error occurred while validating the file."
msgstr "אירעה שגיאה בתיקוף הקובץ."

#: apps/client/src/pages/home/sections/keywords/index.tsx:97
msgid "and many more..."
msgstr "ועוד שלל יכולות…"

#: apps/client/src/pages/builder/_components/sections/sharing.tsx:57
msgid "Anyone with the link can view and download the resume."
msgstr "לכל מי שיש את הקישור יש אפשרות להוריד את קורות החיים."

#: apps/client/src/pages/builder/_components/sections/sharing.tsx:30
#: apps/client/src/pages/builder/_layout/advance/_components/toolbar.tsx:57
#: apps/client/src/pages/builder/_layout/simple/_components/toolbar.tsx:57
msgid "Anyone with this link can view and download the resume. Share it on your profile or with recruiters."
msgstr "כל מי שמחזיק בקישור הזה יכול לצפות ולהוריד את קורות החיים. אפשר לשתף אותם בפרופיל שלך או עם מגייסים ומגייסות."

#: apps/client/src/pages/dashboard/settings/_sections/openai.tsx:83
msgid "API Key"
msgstr "מפתח API"

#: apps/client/src/pages/builder/sidebars/left/sections/shared/section-dialog.tsx:125
msgid "Are you sure you want to delete this item?"
msgstr "למחוק את הפריט הזה?"

#: apps/client/src/pages/dashboard/resumes/_dialogs/resume.tsx:170
msgid "Are you sure you want to delete your resume?"
msgstr "למחוק את קורות החיים שלך?"

#: apps/client/src/pages/dashboard/settings/_dialogs/two-factor.tsx:123
msgid "Are you sure you want to disable two-factor authentication?"
msgstr "להשבית את האימות הדו־שלבי שלך?"

#: apps/client/src/pages/dashboard/resumes/_dialogs/lock.tsx:38
msgid "Are you sure you want to lock this resume?"
msgstr "לנעול את קורות החיים האלה?"

#: apps/client/src/pages/dashboard/resumes/_dialogs/lock.tsx:39
msgid "Are you sure you want to unlock this resume?"
msgstr "לשחרר את קורות החיים האלה?"

#: apps/client/src/pages/dashboard/settings/_sections/danger.tsx:94
msgid "Are you sure?"
msgstr "להמשיך?"

#. For example, Computer Science or Business Administration
#: apps/client/src/pages/builder/_components/dialogs/education.tsx:78
msgid "Area of Study"
msgstr "תחום לימודים"

#: apps/client/src/pages/builder/_components/sections/picture/options.tsx:86
msgid "Aspect Ratio"
msgstr "יחס גובה־רוחב"

#: apps/client/src/pages/home/sections/keywords/index.tsx:43
msgid "Available in {languagesCount} languages"
msgstr "זמין ב־{languagesCount} שפות"

#: apps/client/src/pages/builder/_components/dialogs/awards.tsx:54
msgid "Awarder"
msgstr "גוף מעניק"

#: apps/client/src/pages/auth/backup-otp/page.tsx:92
#: apps/client/src/pages/auth/forgot-password/page.tsx:94
#: apps/client/src/pages/dashboard/settings/_dialogs/two-factor.tsx:236
msgid "Back"
msgstr "חזרה"

#: apps/client/src/pages/builder/_components/sections/theme.tsx:73
msgid "Background Color"
msgstr "צבע הרקע"

#: apps/client/src/pages/auth/backup-otp/page.tsx:75
msgid "Backup Code"
msgstr "קוד גיבוי"

#: apps/client/src/pages/auth/backup-otp/page.tsx:80
msgid "Backup Codes may contain only lowercase letters or numbers, and must be exactly 10 characters."
msgstr "קודים למטרות גיבוי יכולים להכיל רק אותיות לטיניות קטנות או מספרים והם חייבים להיות באורך של 10 תווים בדיוק."

#: apps/client/src/pages/builder/_layout/advance/_components/sidebars/left/index.tsx:38
#: apps/client/src/pages/builder/_layout/simple/_components/left/section-bar.tsx:33
msgctxt "The basics section of a resume consists of User's Picture, Full Name, Location etc."
msgid "Basics"
msgstr "פרטים בסיסיים"

#: apps/client/src/pages/builder/_components/sections/basics.tsx:22
msgid "Basics"
msgstr "פרטים בסיסיים"

#: apps/client/src/pages/builder/_components/sections/picture/options.tsx:196
msgid "Border"
msgstr "מסגרת"

#: apps/client/src/pages/builder/_components/sections/picture/options.tsx:129
msgid "Border Radius"
msgstr "רדיוס מסגרת"

#: apps/client/src/pages/public/page.tsx:91
msgid "Built with"
msgstr "נבנה עם"

#: apps/client/src/pages/pricing/sections/cards/Product.tsx:182
msgid "Buy Now"
msgstr ""

#: apps/client/src/pages/home/sections/contributors/index.tsx:20
msgid "By the community, for the community."
msgstr "על ידי הקהילה ועבורה."

#: apps/client/src/pages/builder/sidebars/left/sections/shared/section-dialog.tsx:132
#: apps/client/src/pages/dashboard/resumes/_dialogs/lock.tsx:49
#: apps/client/src/pages/dashboard/resumes/_dialogs/resume.tsx:177
#: apps/client/src/pages/dashboard/settings/_dialogs/two-factor.tsx:135
msgid "Cancel"
msgstr "ביטול"

#: apps/client/src/components/ai-actions.tsx:133
#: apps/client/src/components/ai-actions.tsx:136
msgid "Casual"
msgstr "יומיומי"

#: apps/client/src/pages/builder/_layout/advance/_components/toolbar.tsx:117
#: apps/client/src/pages/builder/_layout/simple/_components/toolbar.tsx:117
msgid "Center Artboard"
msgstr "מירכוז לוח היצירה"

#: apps/client/src/pages/auth/reset-password/page.tsx:99
#: apps/client/src/pages/dashboard/settings/_sections/security.tsx:121
msgid "Change Password"
msgstr "החלפת סיסמה"

#: apps/client/src/components/ai-actions.tsx:127
msgid "Change Tone"
msgstr "שינוי אופן התנסחות"

#: apps/client/src/pages/dashboard/resumes/_dialogs/resume.tsx:207
msgid "Changed your mind about the name? Give it a new one."
msgstr "התחרטת לגבי השם? אפשר לתת שם חדש."

#: apps/client/src/pages/dashboard/settings/_sections/account.tsx:69
msgid "Check your email for the confirmation link to update your email address."
msgstr "יש לחפש בדוא״ל שלך קישור אימות לעדכון כתובת הדוא״ל שלך."

#: apps/client/src/pages/home/sections/features/index.tsx:33
msgid "Choose from over 10+ professional resume templates, designed for various industries and job titles."
msgstr ""

#: apps/client/src/pages/builder/_components/sections/picture/options.tsx:149
msgid "Circle"
msgstr "עיגול"

#: apps/client/src/pages/dashboard/settings/_dialogs/two-factor.tsx:242
msgid "Close"
msgstr "סגירה"

#: apps/client/src/pages/dashboard/settings/_dialogs/two-factor.tsx:199
msgid "Code"
msgstr "קוד"

#: apps/client/src/pages/dashboard/settings/_dialogs/two-factor.tsx:50
msgid "Code must be exactly 6 digits long."
msgstr "הקוד חייב להיות בדיוק באורך 6 ספרות."

#: apps/client/src/pages/builder/_components/sections/shared/section-options.tsx:109
msgid "Columns"
msgstr "עמודות"

#: apps/client/src/pages/builder/_components/dialogs/experience.tsx:44
msgid "Company"
msgstr "חברה"

#: apps/client/src/components/ai-actions.tsx:145
#: apps/client/src/components/ai-actions.tsx:148
msgid "Confident"
msgstr "מלא בטחון עצמי"

#: apps/client/src/pages/dashboard/settings/_sections/security.tsx:98
msgid "Confirm New Password"
msgstr "אישור הסיסמה החדשה"

#: apps/client/src/pages/dashboard/settings/_dialogs/two-factor.tsx:232
#: apps/client/src/pages/dashboard/settings/_dialogs/two-factor.tsx:239
msgid "Continue"
msgstr "המשך"

#: apps/client/src/pages/builder/_components/sections/shared/section-list-item.tsx:106
#: apps/client/src/pages/builder/_components/sections/shared/section-list-item.tsx:133
msgid "Copy"
msgstr "העתקה"

#: apps/client/src/pages/builder/_layout/advance/_components/toolbar.tsx:151
#: apps/client/src/pages/builder/_layout/simple/_components/toolbar.tsx:151
msgid "Copy Link to Resume"
msgstr "העתקת הקישור לקורות החיים"

#: apps/client/src/pages/builder/_components/sections/sharing.tsx:78
msgid "Copy to Clipboard"
msgstr "העתקה ללוח הגזירים"

#: apps/client/src/pages/builder/sidebars/left/sections/shared/section-dialog.tsx:168
#: apps/client/src/pages/dashboard/resumes/_dialogs/resume.tsx:243
msgid "Create"
msgstr "יצירה"

#: apps/client/src/pages/auth/register/page.tsx:67
#: apps/client/src/pages/auth/register/page.tsx:72
msgid "Create a new account"
msgstr "יצירת חשבון חדש"

#: apps/client/src/pages/builder/sidebars/left/sections/shared/section-dialog.tsx:156
msgid "Create a new item"
msgstr "יצירת פריט חדש"

#: apps/client/src/pages/dashboard/resumes/_dialogs/resume.tsx:199
#: apps/client/src/pages/dashboard/resumes/_layouts/grid/_components/create-card.tsx:24
#: apps/client/src/pages/dashboard/resumes/_layouts/list/_components/create-item.tsx:19
msgid "Create a new resume"
msgstr "יצירת קורות חיים חדשים"

#: apps/client/src/pages/auth/login/page.tsx:65
msgctxt "This is a link to create a new account"
msgid "Create one now"
msgstr "יצירת אחד כזה עכשיו"

#: apps/client/src/pages/dashboard/resumes/_dialogs/resume.tsx:297
msgid "Create Sample Resume"
msgstr "יצירת קורות חיים לדוגמה"

#: apps/client/src/pages/home/sections/keywords/index.tsx:54
msgid "Custom resume sections"
msgstr "סעיפים משלך לקורות החיים"

#: apps/client/src/stores/resume.ts:45
msgid "Custom Section"
msgstr "סעיף מותאם אישית"

#: apps/client/src/pages/home/sections/keywords/index.tsx:52
msgid "Customisable colour palettes"
msgstr "ערכות צבעים מותאמות אישית"

#: apps/client/src/pages/home/sections/keywords/index.tsx:53
msgid "Customisable layouts"
msgstr "פריסות להתאמה אישית"

#: apps/client/src/pages/dashboard/settings/_sections/danger.tsx:62
msgid "Danger Zone"
msgstr "אזור הדמדומים"

#: apps/client/src/pages/dashboard/settings/_sections/profile.tsx:82
msgid "Dark"
msgstr "כהה"

#: apps/client/src/pages/builder/_components/dialogs/awards.tsx:68
#: apps/client/src/pages/builder/_components/dialogs/certifications.tsx:72
#: apps/client/src/pages/builder/_components/dialogs/publications.tsx:72
msgid "Date"
msgstr "תאריך"

#: apps/client/src/pages/builder/sidebars/left/dialogs/custom-section.tsx:85
#: apps/client/src/pages/builder/sidebars/left/dialogs/education.tsx:110
#: apps/client/src/pages/builder/sidebars/left/dialogs/experience.tsx:72
#: apps/client/src/pages/builder/sidebars/left/dialogs/projects.tsx:80
#: apps/client/src/pages/builder/sidebars/left/dialogs/volunteer.tsx:67
msgid "Date or Date Range"
msgstr "תאריך או טווח תאריכים"

#: apps/client/src/pages/builder/sidebars/left/sections/shared/section-dialog.tsx:134
#: apps/client/src/pages/dashboard/resumes/_dialogs/resume.tsx:157
#: apps/client/src/pages/dashboard/resumes/_layouts/grid/_components/resume-card.tsx:148
#: apps/client/src/pages/dashboard/resumes/_layouts/list/_components/resume-item.tsx:134
#: apps/client/src/pages/dashboard/resumes/_layouts/list/_components/resume-item.tsx:198
msgid "Delete"
msgstr "מחיקה"

#: apps/client/src/pages/dashboard/settings/_sections/danger.tsx:79
#: apps/client/src/pages/dashboard/settings/_sections/danger.tsx:94
msgid "Delete Account"
msgstr "מחיקת חשבון"

#: apps/client/src/pages/builder/sidebars/left/dialogs/custom-section.tsx:71
#: apps/client/src/pages/builder/sidebars/left/dialogs/languages.tsx:50
#: apps/client/src/pages/builder/sidebars/left/dialogs/projects.tsx:66
#: apps/client/src/pages/builder/sidebars/left/dialogs/references.tsx:53
#: apps/client/src/pages/builder/sidebars/left/dialogs/skills.tsx:63
msgid "Description"
msgstr "תיאור"

#: apps/client/src/pages/home/sections/keywords/index.tsx:50
msgid "Design single/multi page resumes"
msgstr "תכנון קורות חיים עם עמוד אחד/יותר"

#: apps/client/src/pages/dashboard/settings/_dialogs/two-factor.tsx:137
msgid "Disable"
msgstr "השבתה"

#: apps/client/src/pages/dashboard/settings/_sections/security.tsx:155
msgid "Disable 2FA"
msgstr "השבתת האימות הדו־שלבי"

#: apps/client/src/pages/dashboard/resumes/_dialogs/import.tsx:302
#: apps/client/src/pages/dashboard/settings/_sections/account.tsx:219
#: apps/client/src/pages/dashboard/settings/_sections/profile.tsx:128
#: apps/client/src/pages/dashboard/settings/_sections/security.tsx:124
msgid "Discard"
msgstr "התעלמות"

#: apps/client/src/pages/builder/_components/sections/information.tsx:110
msgid "Documentation"
msgstr "תיעוד"

#: apps/client/src/pages/auth/login/page.tsx:62
msgid "Don't have an account?"
msgstr "אין לך חשבון?"

#: apps/client/src/pages/builder/_components/sections/information.tsx:88
msgid "Don't know where to begin? Hit the docs!"
msgstr "לא ברור לך מאיפה מתחילים? כדאי לבקר בתיעוד!"

#: apps/client/src/pages/dashboard/settings/_sections/profile.tsx:101
msgid "Don't see your language? <0>Help translate the app.</0>"
msgstr "השפה שלך לא מופיעה? <0>אפשר לסייע בתרגום היישום.</0>"

#: apps/client/src/pages/builder/_components/sections/information.tsx:40
msgid "Donate to Reactive Resume"
msgstr "תרומה ל־Reactive Resume"

#: apps/client/src/pages/builder/_components/sections/export.tsx:56
msgid "Download a JSON snapshot of your resume. This file can be used to import your resume in the future, or can even be shared with others to collaborate."
msgstr "הורדת תמונת מצב ב־JSON של קורות החיים שלך. אפשר להשתמש בקובץ הזה כדי לייבא את קורות החיים שלך בעתיד או שאפשר אפילו לשתף אותם עם אחרים לעריכה משותפת."

#: apps/client/src/pages/builder/_components/sections/export.tsx:74
msgid "Download a PDF of your resume. This file can be used to print your resume, send it to recruiters, or upload on job portals."
msgstr "הורדת PDF של קורות החיים שלך. אפשר להשתמש בקובץ הזה כדי להדפיס את קורות החיים שלך, לשלוח אותו למגייסים או להעלות אותו לפורטלים של מעסיקים."

#: apps/client/src/pages/builder/_layout/advance/_components/toolbar.tsx:163
#: apps/client/src/pages/builder/_layout/simple/_components/toolbar.tsx:163
#: apps/client/src/pages/public/page.tsx:103
msgid "Download PDF"
msgstr "הורדת PDF"

#: apps/client/src/pages/builder/_components/sections/statistics.tsx:58
msgid "Downloads"
msgstr "הורדות"

#: apps/client/src/pages/builder/sidebars/left/sections/shared/section-dialog.tsx:170
#: apps/client/src/pages/dashboard/resumes/_dialogs/resume.tsx:245
#: apps/client/src/pages/dashboard/resumes/_layouts/grid/_components/resume-card.tsx:132
#: apps/client/src/pages/dashboard/resumes/_layouts/list/_components/resume-item.tsx:102
#: apps/client/src/pages/dashboard/resumes/_layouts/list/_components/resume-item.tsx:182
msgid "Duplicate"
msgstr "שכפול"

#: apps/client/src/pages/builder/sidebars/left/sections/shared/section-dialog.tsx:158
msgid "Duplicate an existing item"
msgstr "שכפול פריט קיים"

#: apps/client/src/pages/dashboard/resumes/_dialogs/resume.tsx:201
msgid "Duplicate an existing resume"
msgstr "שכפול קורות חיים קיימים"

#: apps/client/src/pages/builder/_components/sections/shared/section-list-item.tsx:102
#: apps/client/src/pages/builder/_components/sections/shared/section-list-item.tsx:129
msgid "Edit"
msgstr "עריכה"

#: apps/client/src/pages/builder/_components/sections/picture/options.tsx:174
msgid "Effects"
msgstr "אפקטים"

#: apps/client/src/pages/home/components/footer.tsx:20
msgid "Elevate Your Professional Story: Craft a Dynamic, AI-Powered Live Resume with Our Innovative Resume Builder."
msgstr ""

#: apps/client/src/pages/auth/forgot-password/page.tsx:82
#: apps/client/src/pages/auth/login/page.tsx:84
#: apps/client/src/pages/auth/register/page.tsx:148
#: apps/client/src/pages/builder/_components/sections/basics.tsx:51
#: apps/client/src/pages/dashboard/settings/_sections/account.tsx:180
msgid "Email"
msgstr "דוא״ל"

#: apps/client/src/pages/dashboard/settings/_sections/security.tsx:159
msgid "Enable 2FA"
msgstr "הפעלת אימות דו־שלבי"

#: apps/client/src/pages/home/sections/features/index.tsx:28
msgid "Enhance your online profile and make it easier for employers to find and discover your talents."
msgstr ""

#: apps/client/src/pages/auth/reset-password/page.tsx:67
msgid "Enter a new password below, and make sure it's secure."
msgstr "נא למלא סיסמה חדשה להלן וכדאי לוודא שהיא בטוחה."

#: apps/client/src/pages/auth/backup-otp/page.tsx:59
msgid "Enter one of the 10 backup codes you saved when you enabled two-factor authentication."
msgstr "נא להקליד אחת מבין 10 הקודים למטרות גיבוי שקיבלת עם הפעלה האימות הדו־שלבי."

#: apps/client/src/pages/dashboard/settings/_dialogs/two-factor.tsx:168
msgid "Enter the 6-digit code from your authenticator app to verify that 2FA has been setup correctly."
msgstr "נא למלא את הקוד באורך 6 ספרות מיישומון המאמת שלך כדי לוודא שאימות דו־שלבי הוגדר כראוי."

#: apps/client/src/pages/auth/verify-otp/page.tsx:60
msgid "Enter the one-time password provided by your authenticator app below."
msgstr "נא למלא את הסיסמה החד־פעמית שסופקה על ידי יישומון המאמת שלך להלן."

#: apps/client/src/pages/auth/forgot-password/page.tsx:70
msgid "Enter your email address and we will send you a link to reset your password if the account exists."
msgstr "נא למלא את כתובת הדוא״ל שלך ואנו נשלח לך קישור לאיפוס הסיסמה שלך אם החשבון קיים."

#: apps/client/src/pages/dashboard/resumes/_dialogs/import.tsx:283
msgid "Errors"
msgstr "שגיאות"

#: apps/client/src/pages/home/sections/support/index.tsx:78
msgid "Even if you're not in a position to contribute financially, you can still make a difference by giving the GitHub repository a star, spreading the word to your friends, or dropping a quick message to let me know how Reactive Resume has helped you. Your feedback and support are always welcome and much appreciated!"
msgstr "אפילו אם אין לך יכולת לתרום כלכלית, עדיין אפשר לחולל שינוי על ידי הענקת כוכב למאגר ב־GitHub, הפצת המיזם בקרב חבריך או שליחת הודעה אליי כדי לספר לי איך Reactive Resume סייע לך. המשוב והתמיכה שלך תמיד מחממים את הלב ומאוד מוערכים!"

#: apps/client/src/pages/home/sections/keywords/index.tsx:70
msgid "Experience the pinnacle of professional resume creation with our feature-rich Resume Builder. From multimedia integration to real-time updates, unlock a suite of sophisticated tools. Elevate your digital presence and career prospects with unparalleled features. Explore now for a distinguished resume that commands attention and enhances your professional standing."
msgstr ""

#: apps/client/src/pages/home/sections/features/index.tsx:17
msgid "Expert Writing Tips"
msgstr ""

#: apps/client/src/pages/home/sections/features/index.tsx:48
msgid "explore our <0/> awesome Features"
msgstr ""

#: apps/client/src/pages/home/sections/templates/index.tsx:9
msgid "Explore our Powerful Resume Builder Templates"
msgstr ""

#: apps/client/src/pages/builder/_components/sections/export.tsx:40
#: apps/client/src/pages/builder/_layout/advance/_components/sidebars/right/index.tsx:97
#: apps/client/src/pages/builder/_layout/simple/_components/left/options.tsx:67
msgid "Export"
msgstr "ייצוא"

#: apps/client/src/pages/home/sections/features/index.tsx:32
msgid "Extensive Template Library"
msgstr ""

#: apps/client/src/pages/dashboard/resumes/_dialogs/import.tsx:255
msgid "File"
msgstr "קובץ"

#: apps/client/src/pages/dashboard/resumes/_dialogs/import.tsx:221
msgid "Filetype"
msgstr "סוג קובץ"

#: apps/client/src/components/ai-actions.tsx:120
msgid "Fix Spelling & Grammar"
msgstr "תיקון איות ודקדוק"

#: apps/client/src/pages/builder/_components/sections/typography.tsx:94
msgid "Font Family"
msgstr "משפחת גופנים"

#: apps/client/src/pages/builder/_components/sections/typography.tsx:135
msgid "Font Size"
msgstr "גודל כתב"

#: apps/client/src/pages/builder/_components/sections/typography.tsx:109
msgid "Font Subset"
msgstr "קבוצת משנה של גופנים"

#: apps/client/src/pages/builder/_components/sections/typography.tsx:121
msgid "Font Variants"
msgstr "הגווני גופן"

#: apps/client/src/pages/builder/_components/sections/notes.tsx:30
msgid "For example, information regarding which companies you sent this resume to or the links to the job descriptions can be noted down here."
msgstr "למשל, מידע לגבי לאילו חברות שלחת את קורות החיים האלה או את תיאורי התפקיד אפשר לתעד כאן."

#: apps/client/src/pages/dashboard/settings/_sections/openai.tsx:107
msgid "Forget"
msgstr "לשכוח"

#: apps/client/src/pages/auth/login/page.tsx:120
msgid "Forgot Password?"
msgstr "שכחת סיסמה?"

#: apps/client/src/pages/auth/forgot-password/page.tsx:68
msgid "Forgot your password?"
msgstr "שכחת את הסיסמה שלך?"

#: apps/client/src/pages/builder/_components/sections/page.tsx:32
#: apps/client/src/pages/builder/_components/sections/page.tsx:40
msgid "Format"
msgstr "תבנית"

#: apps/client/src/pages/builder/_components/sections/information.tsx:49
msgid "Found a bug, or have an idea for a new feature?"
msgstr "מצאת תקלה או שיש לך רעיון ליכולת חדשה?"

#: apps/client/src/pages/pricing/sections/cards/Product.tsx:168
msgid "Free updates: <0>6 months</0>"
msgstr ""

#: apps/client/src/components/ai-actions.tsx:151
#: apps/client/src/components/ai-actions.tsx:154
msgid "Friendly"
msgstr "ידידותי"

#: apps/client/src/pages/home/sections/templates/index.tsx:12
msgid "Fuel your career success with our top-tier Resume Builder templates. Unleash the potential of your professional story, crafted with precision and innovation. Find the perfect template to make your resume stand out and climb the ranks in Google's search results. Elevate your career with a resume that leaves a lasting impression!"
msgstr ""

#: apps/client/src/pages/builder/_components/sections/basics.tsx:32
msgid "Full Name"
msgstr "שם מלא"

#: apps/client/src/pages/dashboard/resumes/_dialogs/resume.tsx:223
msgid "Generate a random title for your resume"
msgstr "יצירת כותרת אקראית לקורות החיים שלך"

#: apps/client/src/pages/home/sections/features/index.tsx:23
msgid "Get personalized recommendations for relevant achievements, quantifiable results, and action verbs to showcase your impact and drive."
msgstr ""

#: apps/client/src/pages/home/sections/features/index.tsx:18
msgid "Get real-time feedback and suggestions for improvement, from grammar and formatting checks to ensuring your resume is clear, concise, and impactful."
msgstr ""

#: apps/client/src/pages/auth/_components/social-auth.tsx:18
msgid "GitHub"
msgstr "GitHub"

#: apps/client/src/pages/home/sections/statistics/index.tsx:12
msgid "GitHub Stars"
msgstr "כוכבים ב־GitHub"

#: apps/client/src/pages/dashboard/resumes/_dialogs/resume.tsx:208
msgid "Give your old resume a new name."
msgstr "נא להעניק לקורות החיים הישנים שלך שם חדש."

#: apps/client/src/pages/auth/verify-email/page.tsx:67
#: apps/client/src/pages/home/sections/hero/call-to-action.tsx:18
msgid "Go to Dashboard"
msgstr "מעבר ללוח בקרה"

#: apps/client/src/pages/auth/_components/social-auth.tsx:31
msgid "Google"
msgstr "Google"

#: apps/client/src/pages/builder/_components/sections/picture/options.tsx:207
msgid "Grayscale"
msgstr "גווני אפור"

#: apps/client/src/pages/dashboard/resumes/page.tsx:41
msgid "Grid"
msgstr "רשת"

#: apps/client/src/pages/builder/_components/sections/basics.tsx:42
msgid "Headline"
msgstr "כותרת עליונה"

#: apps/client/src/pages/dashboard/settings/_sections/account.tsx:106
msgid "Here, you can update your account information such as your profile picture, name and username."
msgstr "כאן אפשר לעדכן את פרטי החשבון שלך כגון תמונת הפרופיל, השם ושם המשתמש."

#: apps/client/src/pages/dashboard/settings/_sections/payment.tsx:32
msgid "Here, you can update your payment information such as your subscriptions."
msgstr ""

#: apps/client/src/pages/dashboard/settings/_sections/profile.tsx:62
msgid "Here, you can update your profile to customize and personalize your experience."
msgstr "כאן אפשר לעדכן את הפרופיל שלך כדי להתאים ולהפוך את החוויה שלך לאישית יותר."

#: apps/client/src/pages/builder/sidebars/left/dialogs/languages.tsx:76
#: apps/client/src/pages/builder/sidebars/left/dialogs/skills.tsx:90
#: apps/client/src/pages/builder/sidebars/left/sections/picture/options.tsx:185
msgid "Hidden"
msgstr "מוסתר"

#: apps/client/src/pages/builder/_components/sections/shared/section-options.tsx:79
msgid "Hide"
msgstr "הסתרה"

#: apps/client/src/pages/builder/_components/sections/typography.tsx:179
msgid "Hide Icons"
msgstr "הסתרת סמלים"

#: apps/client/src/pages/auth/login/page.tsx:104
#: apps/client/src/pages/auth/register/page.tsx:174
#: apps/client/src/pages/auth/reset-password/page.tsx:88
msgid "Hold <0>Ctrl</0> to display your password temporarily."
msgstr "יש להחזיק את <0>Ctrl</0> כדי להציג את הסיסמה שלך באופן זמני."

#: apps/client/src/pages/builder/_components/sections/picture/options.tsx:100
msgid "Horizontal"
msgstr "אופקי"

#: apps/client/src/pages/home/sections/keywords/index.tsx:59
msgid "Host your resume publicly"
msgstr "אחסון ציבורי של קורות החיים שלך"

#: apps/client/src/pages/home/sections/faq/index.tsx:178
msgid "How can I track who has viewed my live resume?"
msgstr ""

#: apps/client/src/pages/home/sections/faq/index.tsx:160
msgid "How does the AI help me build a better resume?"
msgstr ""

#: apps/client/src/pages/home/sections/faq/index.tsx:77
msgid "How does the OpenAI Integration work?"
msgstr ""

#: apps/client/src/pages/home/sections/faq/index.tsx:125
msgid "How does your AI resume builder work?"
msgstr ""

#: apps/client/src/pages/home/sections/testimonials/index.tsx:70
msgid "I always love to hear from the users of Reactive Resume with feedback or support. Here are some of the messages I've received. If you have any feedback, feel free to drop me an email at <0>{email}</0>."
msgstr "תמיד מעניין אותי לשמוע ממשתמשי Reactive Resume בנוגע למשוב שלהם. הנה חלק מההודעות שקיבלתי. אם יש לך משוב, אשמח לקבל ממך הודעה בדוא״ל אל <0>{email}</0>."

<<<<<<< HEAD
#: apps/client/src/pages/builder/_components/dialogs/profiles.tsx:87
=======
#: apps/client/src/pages/builder/sidebars/left/dialogs/profiles.tsx:96
>>>>>>> 890875ad
msgid "Icon"
msgstr "סמל"

#: apps/client/src/pages/dashboard/settings/_dialogs/two-factor.tsx:126
msgid "If you disable two-factor authentication, you will no longer be required to enter a verification code when logging in."
msgstr "השבתת אימות דו־שלבי תייתר את מילוי קוד האימות בעת הכניסה למערכת."

#: apps/client/src/pages/home/sections/support/index.tsx:59
msgid "If you're multilingual, we'd love your help in bringing the app to more languages and communities. Don't worry if you don't see your language on the list - just give me a shout-out on GitHub, and I'll make sure to include it. Ready to get started? Jump into translation over at Crowdin by clicking the link below."
msgstr "איך האנגלית שלך? ושפות נוספות? נשמח לקבל את עזרתך בתרגום היישום לשפות וקהילות נוספות. אין מה לדאוג אם השפה שלך לא מופיעה ברשימה - כל שצריך לעשות הוא לפנות אלי ב־GitHub ואוודא שהיא תתווסף. אפשר להתחיל? ניתן לגשת למלאכת התרגום ב־Crowdin בלחיצה על הקישור שלהלן."

#: apps/client/src/pages/dashboard/resumes/_dialogs/import.tsx:309
msgid "Import"
msgstr "ייבוא"

#: apps/client/src/pages/dashboard/resumes/_dialogs/import.tsx:208
#: apps/client/src/pages/dashboard/resumes/_layouts/grid/_components/import-card.tsx:24
#: apps/client/src/pages/dashboard/resumes/_layouts/list/_components/import-item.tsx:18
msgid "Import an existing resume"
msgstr "ייבוא קורות חיים קיימים"

#: apps/client/src/components/ai-actions.tsx:115
msgid "Improve Writing"
msgstr "שיפור הכתיבה"

#: apps/client/src/pages/dashboard/settings/_dialogs/two-factor.tsx:186
msgid "In case you are unable to scan this QR Code, you can also copy-paste this link into your authenticator app."
msgstr "אם לא הצלחת לסרוק את קוד ה־QR הזה, תמיד אפשר להעתיק ולהדביק את הקישור הזה לתוך יישומון המאמת שלך."

#: apps/client/src/pages/dashboard/settings/_sections/security.tsx:70
msgid "In this section, you can change your password and enable/disable two-factor authentication."
msgstr "בסעיף הזה, אפשר לשנות את הסיסמה שלך ולהפעיל/להשבית אימות דו־שלבי."

#: apps/client/src/pages/dashboard/settings/_sections/danger.tsx:64
msgid "In this section, you can delete your account and all the data associated to your user, but please keep in mind that <0>this action is irreversible</0>."
msgstr "בסעיף הזה, אפשר למחוק את החשבון שלך ואת כל הנתונים שמשויכים למשתמש שלך, אך נא לשים לב ש<0>זאת פעולה בלתי הפיכה</0>."

#: apps/client/src/pages/pricing/sections/cards/Product.tsx:95
msgid "Individual configuration"
msgstr ""

#: apps/client/src/pages/builder/_components/sections/information.tsx:122
#: apps/client/src/pages/builder/_layout/advance/_components/sidebars/right/index.tsx:107
#: apps/client/src/pages/builder/_layout/simple/_components/left/options.tsx:77
msgid "Information"
msgstr "מידע"

#: apps/client/src/pages/builder/_components/dialogs/education.tsx:44
msgid "Institution"
msgstr "מוסד"

#: apps/client/src/pages/home/sections/faq/index.tsx:143
msgid "Is my live resume publicly accessible?"
msgstr ""

#: apps/client/src/pages/builder/_components/dialogs/certifications.tsx:58
msgid "Issuer"
msgstr "מנפיק"

#: apps/client/src/services/errors/translate-error.ts:7
msgid "It doesn't look like a user exists with the credentials you provided."
msgstr "לא נראה שקיים משתמש עם פרטי הכניסה שמולאו."

#: apps/client/src/services/errors/translate-error.ts:27
msgid "It looks like the backup code you provided is invalid or used. Please try again."
msgstr "נראה שקוד הגיבוי שסיפקת שגוי או שכבר נוצל. נא לנסות שוב."

#: apps/client/src/services/errors/translate-error.ts:15
msgid "It looks like the reset token you provided is invalid. Please try restarting the password reset process again."
msgstr "נראה שאסימון האיפוס שסיפקת שגוי. נא לנסות להפעיל מחדש את תהליך איפוס הסיסמה."

#: apps/client/src/services/errors/translate-error.ts:33
msgid "It looks like the resume you're looking for doesn't exist."
msgstr "נראה שקורות החיים שחיפשת לא נמצאים."

#: apps/client/src/services/errors/translate-error.ts:25
msgid "It looks like the two-factor authentication code you provided is invalid. Please try again."
msgstr "נראה שקוד האימות הדו־שלבי שסיפקת שגוי. נא לנסות שוב."

#: apps/client/src/services/errors/translate-error.ts:17
msgid "It looks like the verification token you provided is invalid. Please try restarting the verification process again."
msgstr "נראה שאסימון האימות שסיפקת שגוי. נא לנסות להפעיל מחדש את תהליך האימות."

#: apps/client/src/services/errors/translate-error.ts:19
msgid "It looks like your email address has already been verified."
msgstr "נראה שכתובת הדוא״ל שלך כבר עברה אימות."

#: apps/client/src/components/suggestions/search.tsx:21
#: apps/client/src/pages/dashboard/resumes/_dialogs/resume.tsx:263
msgid "Job Title"
msgstr ""

#: apps/client/src/pages/auth/register/page.tsx:109
msgctxt "Localized version of a placeholder name. For example, Max Mustermann in German or Jan Kowalski in Polish."
msgid "John Doe"
msgstr "ישראל ישראלי"

#: apps/client/src/pages/auth/register/page.tsx:130
msgctxt "Localized version of a placeholder username. For example, max.mustermann in German or jan.kowalski in Polish."
msgid "john.doe"
msgstr "israel.israeli"

#: apps/client/src/pages/auth/register/page.tsx:151
msgctxt "Localized version of a placeholder email. For example, max.mustermann@example.de in German or jan.kowalski@example.pl in Polish."
msgid "john.doe@example.com"
msgstr "israel.israeli@israel.gov.il"

#: apps/client/src/pages/builder/_components/sections/export.tsx:54
msgid "JSON"
msgstr "JSON"

#: apps/client/src/pages/builder/sidebars/left/dialogs/custom-section.tsx:149
#: apps/client/src/pages/builder/sidebars/left/dialogs/interests.tsx:63
#: apps/client/src/pages/builder/sidebars/left/dialogs/projects.tsx:130
#: apps/client/src/pages/builder/sidebars/left/dialogs/skills.tsx:107
msgid "Keywords"
msgstr "מילות מפתח"

#: apps/client/src/pages/builder/_components/sections/shared/url-input.tsx:39
#: apps/client/src/pages/builder/_components/sections/shared/url-input.tsx:49
msgid "Label"
msgstr "תווית"

#: apps/client/src/pages/dashboard/settings/_sections/profile.tsx:95
msgid "Language"
msgstr "שפה"

#: apps/client/src/pages/dashboard/resumes/_layouts/grid/_components/resume-card.tsx:194
#: apps/client/src/pages/dashboard/resumes/_layouts/list/_components/resume-item.tsx:149
msgid "Last updated {lastUpdated}"
msgstr "העדכון האחרון היה ב־{lastUpdated}"

#: apps/client/src/pages/builder/_components/sections/layout.tsx:207
#: apps/client/src/pages/builder/_layout/advance/_components/sidebars/right/index.tsx:67
#: apps/client/src/pages/builder/_layout/simple/_components/left/options.tsx:37
msgid "Layout"
msgstr "פריסה"

#: apps/client/src/pages/builder/_components/sections/page.tsx:44
msgid "Letter"
msgstr "מכתב"

#: apps/client/src/pages/builder/sidebars/left/dialogs/languages.tsx:64
#: apps/client/src/pages/builder/sidebars/left/dialogs/skills.tsx:77
msgid "Level"
msgstr "רמה"

#: apps/client/src/pages/dashboard/settings/_sections/profile.tsx:81
msgid "Light"
msgstr "בהירה"

#: apps/client/src/pages/home/sections/keywords/index.tsx:61
msgid "Light or dark theme"
msgstr "ערכת עיצוב בהירה או כהה"

#: apps/client/src/pages/builder/_components/sections/typography.tsx:152
msgid "Line Height"
msgstr "גובה שורה"

#: apps/client/src/pages/auth/_components/social-auth.tsx:44
msgid "LinkedIn"
msgstr ""

#: apps/client/src/pages/dashboard/resumes/_layouts/grid/_components/import-card.tsx:29
#: apps/client/src/pages/dashboard/resumes/_layouts/list/_components/import-item.tsx:23
msgid "LinkedIn, JSON Resume, etc."
msgstr "LinkedIn,‏ JSON Resume וכו׳."

#: apps/client/src/pages/dashboard/resumes/page.tsx:45
msgid "List"
msgstr "רשימה"

#: apps/client/src/pages/builder/sidebars/left/dialogs/custom-section.tsx:99
#: apps/client/src/pages/builder/sidebars/left/dialogs/experience.tsx:86
#: apps/client/src/pages/builder/sidebars/left/dialogs/volunteer.tsx:81
#: apps/client/src/pages/builder/sidebars/left/sections/basics.tsx:83
msgid "Location"
msgstr "מקום"

#: apps/client/src/pages/dashboard/resumes/_dialogs/lock.tsx:51
#: apps/client/src/pages/dashboard/resumes/_layouts/grid/_components/resume-card.tsx:121
#: apps/client/src/pages/dashboard/resumes/_layouts/grid/_components/resume-card.tsx:222
#: apps/client/src/pages/dashboard/resumes/_layouts/list/_components/resume-item.tsx:122
#: apps/client/src/pages/dashboard/resumes/_layouts/list/_components/resume-item.tsx:192
msgid "Lock"
msgstr "נעילה"

#: apps/client/src/pages/home/sections/keywords/index.tsx:56
msgid "Lock a resume to prevent editing"
msgstr "לנעול את קורות החיים כדי למנוע עריכה"

#: apps/client/src/pages/dashboard/resumes/_dialogs/lock.tsx:43
msgid "Locking a resume will prevent any further changes to it. This is useful when you have already shared your resume with someone and you don't want to accidentally make any changes to it."
msgstr "נעילת קורות חיים ימנע לבצע בהם שינויים. הכרחי לאחר שיתוף קורות החיים שלך עם גורם שעדיף שלא יבצע בהם שינויים בשוגג."

#: apps/client/src/components/user-options.tsx:34
#: apps/client/src/pages/home/sections/hero/call-to-action.tsx:23
msgid "Logout"
msgstr "יציאה"

#: apps/client/src/pages/auth/verify-otp/page.tsx:64
msgid "Lost your device?"
msgstr "איבדת את המכשיר שלך?"

#: apps/client/src/pages/builder/_components/sections/layout.tsx:255
msgid "Main"
msgstr "ראשי"

#: apps/client/src/pages/home/sections/keywords/index.tsx:51
msgid "Manage multiple resumes"
msgstr "ניהול מספר קורות חיים"

#: apps/client/src/pages/dashboard/settings/_sections/payment.tsx:38
#: apps/client/src/pages/dashboard/settings/_sections/payment.tsx:48
msgid "Manage Subscription"
msgstr ""

#. The month and year should be uniform across all languages.
#: apps/client/src/pages/builder/_components/dialogs/awards.tsx:72
#: apps/client/src/pages/builder/_components/dialogs/certifications.tsx:74
#: apps/client/src/pages/builder/_components/dialogs/publications.tsx:74
msgid "March 2023"
msgstr "מרץ 2023"

#: apps/client/src/pages/builder/sidebars/left/dialogs/education.tsx:112
#: apps/client/src/pages/builder/sidebars/left/dialogs/experience.tsx:74
#: apps/client/src/pages/builder/sidebars/left/dialogs/projects.tsx:82
#: apps/client/src/pages/builder/sidebars/left/dialogs/volunteer.tsx:69
msgid "March 2023 - Present"
msgstr "מרץ 2023 - כרגע"

#: apps/client/src/pages/builder/_components/sections/page.tsx:50
msgid "Margin"
msgstr "מרווח"

#: apps/client/src/pages/auth/register/page.tsx:106
#: apps/client/src/pages/builder/sidebars/left/dialogs/custom-section.tsx:57
#: apps/client/src/pages/builder/sidebars/left/dialogs/interests.tsx:48
#: apps/client/src/pages/builder/sidebars/left/dialogs/languages.tsx:36
#: apps/client/src/pages/builder/sidebars/left/dialogs/projects.tsx:52
#: apps/client/src/pages/builder/sidebars/left/dialogs/publications.tsx:39
#: apps/client/src/pages/builder/sidebars/left/dialogs/references.tsx:39
#: apps/client/src/pages/builder/sidebars/left/dialogs/skills.tsx:49
#: apps/client/src/pages/builder/sidebars/left/sections/custom/section.tsx:43
#: apps/client/src/pages/dashboard/settings/_sections/account.tsx:152
msgid "Name"
msgstr "שם"

#: apps/client/src/pages/builder/_components/dialogs/certifications.tsx:44
msgctxt "Name of the Certification"
msgid "Name"
msgstr "שם"

<<<<<<< HEAD
#: apps/client/src/pages/home/sections/faq/index.tsx:196
msgid "Need help navigating the world of Live Resumes and AI Resume Builders?"
msgstr ""

#: apps/client/src/pages/builder/_components/dialogs/profiles.tsx:44
=======
#: apps/client/src/pages/builder/sidebars/left/dialogs/profiles.tsx:53
>>>>>>> 890875ad
msgid "Network"
msgstr "רשת"

#: apps/client/src/pages/dashboard/settings/_sections/security.tsx:85
msgid "New Password"
msgstr "סיסמה חדשה"

<<<<<<< HEAD
#: apps/client/src/pages/builder/_layout/simple/_components/left/section-area.tsx:85
msgid "Next"
msgstr ""

#: apps/client/src/components/locale-combobox.tsx:43
=======
#: apps/client/src/components/locale-combobox.tsx:45
>>>>>>> 890875ad
msgid "No results found"
msgstr "לא נמצאו תוצאות"

#: apps/client/src/pages/pricing/sections/cards/Product.tsx:111
msgid "No setup, or hidden fees"
msgstr ""

#: apps/client/src/pages/dashboard/settings/_dialogs/two-factor.tsx:131
msgid "Note: This will make your account less secure."
msgstr "לתשומת ליבך: זה ישפר את ההגנה על החשבון שלך."

#: apps/client/src/pages/builder/_components/sections/notes.tsx:17
#: apps/client/src/pages/builder/_layout/advance/_components/sidebars/right/index.tsx:102
#: apps/client/src/pages/builder/_layout/simple/_components/left/options.tsx:72
msgid "Notes"
msgstr "הערות"

#: apps/client/src/pages/auth/verify-otp/page.tsx:82
msgid "One-Time Password"
msgstr "סיסמה חד־פעמית"

#: apps/client/src/components/ai-actions.tsx:67
#: apps/client/src/libs/axios.ts:34
#: apps/client/src/pages/dashboard/resumes/_dialogs/import.tsx:188
#: apps/client/src/services/resume/print.tsx:26
msgid "Oops, the server returned an error."
msgstr "אופס, השרת החזיר שגיאה."

#: apps/client/src/pages/dashboard/resumes/_layouts/grid/_components/resume-card.tsx:83
#: apps/client/src/pages/dashboard/resumes/_layouts/grid/_components/resume-card.tsx:204
#: apps/client/src/pages/dashboard/resumes/_layouts/list/_components/resume-item.tsx:84
#: apps/client/src/pages/dashboard/resumes/_layouts/list/_components/resume-item.tsx:174
msgid "Open"
msgstr "פתיחה"

#: apps/client/src/services/openai/change-tone.ts:30
#: apps/client/src/services/openai/fix-grammar.ts:28
#: apps/client/src/services/openai/improve-writing.ts:28
msgid "OpenAI did not return any choices for your text."
msgstr "OpenAI לא החזיר אפשרויות לטקסט שלך."

#: apps/client/src/pages/dashboard/settings/_sections/openai.tsx:52
msgid "OpenAI Integration"
msgstr "שילוב מול OpenAI"

#: apps/client/src/pages/home/sections/features/index.tsx:27
msgid "Optimize Your Online Presence"
msgstr ""

#: apps/client/src/pages/builder/_components/sections/page.tsx:67
#: apps/client/src/pages/builder/_components/sections/typography.tsx:169
msgid "Options"
msgstr "אפשרויות"

#: apps/client/src/pages/auth/layout.tsx:47
msgctxt "The user can either login with email/password, or continue with GitHub or Google."
msgid "or continue with"
msgstr "או להמשיך עם"

#: apps/client/src/pages/builder/_components/dialogs/volunteer.tsx:44
msgid "Organization"
msgstr "ארגון"

#: apps/client/src/pages/home/sections/faq/index.tsx:129
msgid "Our AI resume builder analyzes your information and provides personalized recommendations for content, keywords, and formatting. It also helps you optimize your resume for ATS and ensures it is professional and impactful."
msgstr ""

#: apps/client/src/pages/home/sections/faq/index.tsx:182
msgid "Our Live Resume Analytics feature provides detailed reports on viewer engagement, including the number of views, time spent, and actions taken."
msgstr ""

#: apps/client/src/pages/builder/_components/sections/page.tsx:26
#: apps/client/src/pages/builder/_layout/advance/_components/sidebars/right/index.tsx:82
#: apps/client/src/pages/builder/_layout/simple/_components/left/options.tsx:52
msgid "Page"
msgstr "עמוד"

#: apps/client/src/pages/builder/_components/sections/layout.tsx:237
msgid "Page {0}"
msgstr "עמוד {0}"

#: apps/client/src/pages/auth/login/page.tsx:99
#: apps/client/src/pages/auth/register/page.tsx:169
#: apps/client/src/pages/auth/reset-password/page.tsx:83
#: apps/client/src/pages/dashboard/settings/_sections/security.tsx:76
msgid "Password"
msgstr "סיסמה"

#: apps/client/src/pages/dashboard/settings/_sections/payment.tsx:30
msgid "Payment"
msgstr ""

#: apps/client/src/pages/builder/_components/sections/export.tsx:72
msgid "PDF"
msgstr "PDF"

#: apps/client/src/pages/home/sections/keywords/index.tsx:55
msgid "Personal notes for each resume"
msgstr "הערות אישיות לכל קורות חיים"

#: apps/client/src/pages/builder/_components/sections/basics.tsx:74
msgid "Phone"
msgstr "טלפון"

#: apps/client/src/pages/auth/layout.tsx:76
msgid "Photograph by Patrick Tomasso"
msgstr "תמונה מאת פטריק טומאסו"

#: apps/client/src/pages/home/sections/features/index.tsx:66
msgid "Pick any font from Google Fonts"
msgstr "אפשר לבחור כל גופן מבין הגופנים של Google"

#: apps/client/src/pages/builder/_components/sections/picture/section.tsx:69
#: apps/client/src/pages/dashboard/settings/_sections/account.tsx:120
msgid "Picture"
msgstr "תמונה"

#: apps/client/src/pages/auth/verify-email/page.tsx:59
msgid "Please note that this step is completely optional."
msgstr "נא לשים לב שזה שלב רשות בלבד."

#: apps/client/src/pages/dashboard/resumes/_dialogs/import.tsx:225
msgid "Please select a file type"
msgstr "נא לבחור סוג קובץ"

#: apps/client/src/pages/dashboard/settings/_dialogs/two-factor.tsx:226
msgid "Please store your backup codes in a secure location. You can use one of these one-time use codes to login in case you lose access to your authenticator app."
msgstr "נא לאחסון את הקודים שלמטרות גיבוי במקום מוגן. אפשר להשתמש באחד מהקודים החד־פעמיים האלה כדי להיכנס אם איבדת את הגישה ליישומון המאמת שלך."

#: apps/client/src/pages/builder/_components/sections/picture/options.tsx:106
msgid "Portrait"
msgstr "לאורך"

#: apps/client/src/pages/builder/_components/dialogs/experience.tsx:59
msgctxt "Position held at a company, for example, Software Engineer"
msgid "Position"
msgstr "תפקיד"

#: apps/client/src/pages/builder/_components/dialogs/volunteer.tsx:58
msgid "Position"
msgstr "תפקיד"

<<<<<<< HEAD
#: apps/client/src/pages/builder/_components/dialogs/profiles.tsx:103
=======
#: apps/client/src/pages/home/sections/features/index.tsx:97
msgid "Powered by"
msgstr "מופעל על גבי"

#: apps/client/src/pages/builder/sidebars/left/dialogs/profiles.tsx:115
>>>>>>> 890875ad
msgid "Powered by <0>Simple Icons</0>"
msgstr "נעזר ב־<0>Simple Icons</0>"

#: apps/client/src/pages/pricing/sections/cards/Product.tsx:148
msgid "Premium support: <0>6 months</0>"
msgstr ""

#: apps/client/src/pages/builder/_layout/simple/_components/left/section-area.tsx:75
msgid "Previous"
msgstr ""

#: apps/client/src/pages/pricing/sections/cards/Product.tsx:32
msgid "Pricing Plans"
msgstr ""

#: apps/client/src/pages/builder/_components/sections/theme.tsx:43
msgid "Primary Color"
msgstr "צבע עיקרי"

#: apps/client/src/components/ai-actions.tsx:139
#: apps/client/src/components/ai-actions.tsx:142
msgid "Professional"
msgstr "מקצועי"

#: apps/client/src/pages/dashboard/settings/_sections/profile.tsx:60
msgid "Profile"
msgstr "פרופיל"

#: apps/client/src/pages/builder/_components/sections/sharing.tsx:55
msgid "Public"
msgstr "ציבורי"

#: apps/client/src/pages/builder/_components/dialogs/publications.tsx:58
msgid "Publisher"
msgstr "מוציא לאור"

#: apps/client/src/pages/builder/_components/sections/information.tsx:69
msgid "Raise an issue"
msgstr "דיווח על בעיה"

#: apps/client/src/pages/auth/backup-otp/page.tsx:52
#: apps/client/src/pages/auth/forgot-password/page.tsx:49
#: apps/client/src/pages/auth/login/page.tsx:55
#: apps/client/src/pages/auth/register/page.tsx:67
#: apps/client/src/pages/auth/reset-password/page.tsx:60
#: apps/client/src/pages/auth/verify-email/page.tsx:43
#: apps/client/src/pages/auth/verify-otp/page.tsx:52
#: apps/client/src/pages/builder/page.tsx:41
#: apps/client/src/pages/dashboard/resumes/page.tsx:20
#: apps/client/src/pages/dashboard/settings/page.tsx:17
#: apps/client/src/pages/home/components/footer.tsx:17
#: apps/client/src/pages/home/page.tsx:21
#: apps/client/src/pages/pricing/page.tsx:17
#: apps/client/src/pages/public/page.tsx:71
#: apps/client/src/pages/public/page.tsx:93
msgid "Reactive Resume"
msgstr "Reactive Resume"

#: apps/client/src/pages/home/sections/support/index.tsx:12
msgid "Reactive Resume is a free and open-source project crafted mostly by me, and your support would be greatly appreciated. If you're inclined to contribute, and only if you can afford to, consider making a donation through any of the listed platforms. Additionally, donations to Reactive Resume through Open Collective are tax-exempt, as the project is fiscally hosted by Open Collective Europe."
msgstr "Reactive Resume הוא מיזם חופשי בקוד פתוח שנוצר בעיקר על ידיי והתמיכה שלך תהיה מאוד מוערכת. אם שקלת לתרום ויש לך אפשרות כלכלית שכזאת, כדאי לשקול לתרום דרך אחת מהפלטפורמות שמופיעות כאן. בנוסף, התרומות ל־Reactive Resume דרך Open Collective מוכרות במס כיוון שהמיזם מתארח באופן פיסקאלי (משפטית) על ידי Open Collective אירופה."

#: apps/client/src/pages/home/sections/contributors/index.tsx:22
msgid "Reactive Resume thrives thanks to its vibrant community. This project owes its progress to numerous individuals who've dedicated their time and skills. Below, we celebrate the coders who've enhanced its features on GitHub and the linguists whose translations on Crowdin have made it accessible to a broader audience."
msgstr "מיזם Reactive Resume משגשג בזכות הקהילה התוססת שלו. המיזם הזה חב את התפתחותו למגוון דמויות מפתח שהקדישו את זמנם וכשרונם. להלן, אפשר לחגוג למתכנתים ששיפרו את היכולות של המיזם ב־GitHub והמתרגמים שהתרגומים שלהם דרך Crowdin עזרו לפרוץ את הדרך לקהל רחב יותר."

#: apps/client/src/pages/home/sections/features/index.tsx:37
msgid "Real-Time Engagement Tracking"
msgstr ""

#: apps/client/src/components/suggestions/list.tsx:17
msgid "Recommendations"
msgstr ""

#: apps/client/src/pages/builder/_layout/advance/_components/toolbar.tsx:85
#: apps/client/src/pages/builder/_layout/simple/_components/toolbar.tsx:86
msgid "Redo"
msgstr "ביצוע מחדש"

#: apps/client/src/pages/builder/_components/sections/shared/section-list-item.tsx:110
#: apps/client/src/pages/builder/_components/sections/shared/section-list-item.tsx:137
#: apps/client/src/pages/builder/_components/sections/shared/section-options.tsx:130
msgid "Remove"
msgstr "הסרה"

#: apps/client/src/pages/builder/_components/sections/layout.tsx:241
msgid "Remove Page"
msgstr "הסרת עמוד"

#: apps/client/src/pages/builder/_components/sections/shared/section-options.tsx:84
#: apps/client/src/pages/dashboard/resumes/_layouts/grid/_components/resume-card.tsx:92
#: apps/client/src/pages/dashboard/resumes/_layouts/grid/_components/resume-card.tsx:208
#: apps/client/src/pages/dashboard/resumes/_layouts/list/_components/resume-item.tsx:93
#: apps/client/src/pages/dashboard/resumes/_layouts/list/_components/resume-item.tsx:178
msgid "Rename"
msgstr "שינוי שם"

#: apps/client/src/pages/dashboard/settings/_sections/account.tsx:198
msgid "Resend email confirmation link"
msgstr "שליחת קישור לאימות בדוא״ל מחדש"

#: apps/client/src/pages/builder/_components/sections/shared/section-options.tsx:125
msgid "Reset"
msgstr "איפוס"

#: apps/client/src/pages/builder/_components/sections/layout.tsx:210
msgid "Reset Layout"
msgstr "איפוס פריסה"

#: apps/client/src/pages/auth/reset-password/page.tsx:60
#: apps/client/src/pages/auth/reset-password/page.tsx:65
msgid "Reset your password"
msgstr "איפוס הסיסמה שלך"

#: apps/client/src/pages/builder/_layout/advance/_components/toolbar.tsx:111
#: apps/client/src/pages/builder/_layout/simple/_components/toolbar.tsx:111
msgid "Reset Zoom"
msgstr "איפוס תקריב"

#: apps/client/src/pages/dashboard/_components/sidebar.tsx:86
#: apps/client/src/pages/dashboard/resumes/page.tsx:20
#: apps/client/src/pages/dashboard/resumes/page.tsx:35
msgid "Resumes"
msgstr "מסמכי קורות חיים"

#: apps/client/src/pages/home/sections/statistics/index.tsx:14
msgid "Resumes Generated"
msgstr "נוצרו מסמכי קורות חיים"

#: apps/client/src/pages/builder/_components/sections/picture/options.tsx:143
msgid "Rounded"
msgstr "מעוגל"

#: apps/client/src/pages/builder/sidebars/left/sections/shared/section-dialog.tsx:169
#: apps/client/src/pages/dashboard/resumes/_dialogs/resume.tsx:244
#: apps/client/src/pages/dashboard/settings/_sections/account.tsx:216
#: apps/client/src/pages/dashboard/settings/_sections/profile.tsx:125
msgid "Save Changes"
msgstr "שמירת שינויים"

#: apps/client/src/pages/dashboard/settings/_dialogs/two-factor.tsx:166
msgid "Scan the QR code below with your authenticator app to setup 2FA on your account."
msgstr "יש לסרוק את קוד ה־QR שלהלן עם יישומון המאמת שלך כדי להקים אימות דו־שלבי לחשבון שלך."

#. Score or honors for the degree, for example, CGPA or magna cum laude
#: apps/client/src/pages/builder/_components/dialogs/education.tsx:97
msgid "Score"
msgstr "ציון"

#: apps/client/src/pages/builder/_components/sections/typography.tsx:98
msgid "Search for a font family"
msgstr "חיפוש משפחת גופנים"

#: apps/client/src/pages/builder/_components/sections/typography.tsx:113
msgid "Search for a font subset"
msgstr "חיפוש תת־קבוצת גופנים"

#: apps/client/src/pages/builder/_components/sections/typography.tsx:126
msgid "Search for a font variant"
msgstr "חיפוש הגוון גופן"

#: apps/client/src/components/locale-combobox.tsx:42
msgid "Search for a language"
msgstr "חיפוש שפה"

#: apps/client/src/pages/home/sections/keywords/index.tsx:48
msgid "Secure with two-factor authentication"
msgstr "הגנה עם אימות דו־שלבי"

#: apps/client/src/pages/dashboard/settings/_sections/security.tsx:68
msgid "Security"
msgstr "אבטחה"

#: apps/client/src/pages/home/sections/features/index.tsx:38
msgid "See how many recruiters have viewed your Live Resume, how long they spent on each section, and what actions they took."
msgstr ""

#: apps/client/src/pages/auth/forgot-password/page.tsx:98
msgid "Send Email"
msgstr "שליחת דוא״ל"

#: apps/client/src/pages/builder/_components/sections/information.tsx:79
msgid "Send me a message"
msgstr "שליחה הודעה אליי"

#: apps/client/src/components/user-options.tsx:28
#: apps/client/src/pages/dashboard/_components/sidebar.tsx:92
#: apps/client/src/pages/dashboard/settings/page.tsx:17
#: apps/client/src/pages/dashboard/settings/page.tsx:27
msgid "Settings"
msgstr "הגדרות"

#: apps/client/src/pages/dashboard/settings/_dialogs/two-factor.tsx:157
msgid "Setup two-factor authentication on your account"
msgstr "הקמת אימות דו־שלבי לחשבון שלך"

#: apps/client/src/pages/builder/_components/sections/sharing.tsx:39
#: apps/client/src/pages/builder/_layout/advance/_components/sidebars/right/index.tsx:87
#: apps/client/src/pages/builder/_layout/simple/_components/left/options.tsx:57
msgid "Sharing"
msgstr "שיתוף"

#: apps/client/src/pages/builder/_components/sections/shared/section-options.tsx:79
msgid "Show"
msgstr "הצגה"

#: apps/client/src/pages/builder/_components/sections/page.tsx:78
msgid "Show Break Line"
msgstr "הצגת שורת מעבר"

#: apps/client/src/pages/builder/_components/sections/page.tsx:91
msgid "Show Page Numbers"
msgstr "הצגת מספרי שורות"

#: apps/client/src/pages/builder/_components/sections/layout.tsx:256
msgid "Sidebar"
msgstr "סרגל צד"

#: apps/client/src/pages/auth/backup-otp/page.tsx:96
#: apps/client/src/pages/auth/login/page.tsx:116
#: apps/client/src/pages/auth/verify-otp/page.tsx:92
msgid "Sign in"
msgstr "כניסה"

#: apps/client/src/pages/auth/register/page.tsx:77
msgid "Sign in now"
msgstr "כניסה כעת"

#: apps/client/src/pages/auth/login/page.tsx:55
#: apps/client/src/pages/auth/login/page.tsx:60
msgid "Sign in to your account"
msgstr "כניסה לחשבון שלך"

#: apps/client/src/pages/home/sections/keywords/index.tsx:47
msgid "Sign in with Email"
msgstr "כניסה עם דוא״ל"

#: apps/client/src/pages/home/sections/keywords/index.tsx:44
msgid "Sign in with GitHub"
msgstr "כניסה עם GitHub"

#: apps/client/src/pages/home/sections/keywords/index.tsx:45
msgid "Sign in with Google"
msgstr "כניסה עם Google"

#: apps/client/src/pages/home/sections/keywords/index.tsx:46
msgid "Sign in with LinkedIn"
msgstr ""

#: apps/client/src/pages/auth/register/page.tsx:185
msgid "Sign up"
msgstr "הרשמה"

#: apps/client/src/pages/auth/register/page.tsx:85
msgid "Signups are currently disabled by the administrator."
msgstr "ההרשמות מושבתות כרגע על ידי ההנהלה."

#: apps/client/src/pages/builder/_components/sections/picture/options.tsx:72
msgid "Size (in px)"
msgstr "גודל (בפיקסלים)"

#: apps/client/src/pages/dashboard/resumes/_dialogs/resume.tsx:249
msgid "Slug"
msgstr "שם ייצוגי"

#: apps/client/src/pages/home/sections/features/index.tsx:22
msgid "Smart Content Suggestions"
msgstr ""

#: apps/client/src/services/errors/translate-error.ts:39
msgid "Something went wrong while grabbing a preview your resume. Please try again later or raise an issue on GitHub."
msgstr "משהו השתבש במהלך הכנת תצוגה מקדימה של קורות החיים שלך. נא לנסות שוב מאוחר יותר או לדווח על תקלה ב־GitHub."

#: apps/client/src/services/errors/translate-error.ts:37
msgid "Something went wrong while printing your resume. Please try again later or raise an issue on GitHub."
msgstr "משהו השתבש במהלך הדפסת קורות החיים שלך. נא לנסות שוב מאוחר יותר או לדווח על תקלה ב־GitHub."

#: apps/client/src/services/errors/translate-error.ts:41
msgid "Something went wrong while processing your request. Please try again later or raise an issue on GitHub."
msgstr "משהו השתבש בעיבוד הבקשה שלך. נא לנסות שוב מאוחר יותר או לדווח על תקלה ב־GitHub."

#: apps/client/src/pages/builder/_components/sections/picture/options.tsx:94
#: apps/client/src/pages/builder/_components/sections/picture/options.tsx:137
msgid "Square"
msgstr "מרובע"

#: apps/client/src/pages/pricing/sections/cards/Product.tsx:34
msgid ""
"Start building for free, then add a site plan to go live. Account plans unlock\n"
"additional features."
msgstr ""

#: apps/client/src/pages/dashboard/resumes/_layouts/grid/_components/create-card.tsx:29
#: apps/client/src/pages/dashboard/resumes/_layouts/list/_components/create-item.tsx:24
msgid "Start building from scratch"
msgstr "התחלת בנייה מאפס"

#: apps/client/src/pages/home/sections/hero/call-to-action.tsx:33
msgid "Start Building Your Live Resume Now"
msgstr ""

#: apps/client/src/pages/dashboard/resumes/_dialogs/resume.tsx:206
msgid "Start building your resume by giving it a name."
msgstr "אפשר להתחיל לבנות את קורות החיים שלך על ידי ציון שם."

#: apps/client/src/pages/builder/_components/sections/statistics.tsx:23
#: apps/client/src/pages/builder/_layout/advance/_components/sidebars/right/index.tsx:92
#: apps/client/src/pages/builder/_layout/simple/_components/left/options.tsx:62
msgid "Statistics"
msgstr "סטטיסטיקה"

#: apps/client/src/pages/builder/_components/sections/statistics.tsx:38
msgid "Statistics are available only for public resumes."
msgstr "סטטיסטיקה זמינה רק לקורות חיים ציבוריים."

#: apps/client/src/pages/dashboard/settings/_sections/openai.tsx:101
msgid "Store Locally"
msgstr "אחסון מקומי"

#: apps/client/src/pages/dashboard/settings/_dialogs/two-factor.tsx:160
msgid "Store your backup codes securely"
msgstr "יש לאחסן את הקודים למטרות גיבוי בצורה מוגנת"

#: apps/client/src/pages/dashboard/settings/_sections/openai.tsx:101
msgid "Stored"
msgstr "מאוחסן"

#: apps/client/src/pages/builder/sidebars/left/dialogs/awards.tsx:101
#: apps/client/src/pages/builder/sidebars/left/dialogs/certifications.tsx:95
#: apps/client/src/pages/builder/sidebars/left/dialogs/custom-section.tsx:127
#: apps/client/src/pages/builder/sidebars/left/dialogs/education.tsx:138
#: apps/client/src/pages/builder/sidebars/left/dialogs/experience.tsx:114
#: apps/client/src/pages/builder/sidebars/left/dialogs/projects.tsx:108
#: apps/client/src/pages/builder/sidebars/left/dialogs/publications.tsx:95
#: apps/client/src/pages/builder/sidebars/left/dialogs/references.tsx:81
#: apps/client/src/pages/builder/sidebars/left/dialogs/volunteer.tsx:109
msgid "Summary"
msgstr "תקציר"

#: apps/client/src/pages/builder/_components/sections/information.tsx:18
msgid "Support the app by donating what you can!"
msgstr "אפשר לתמוך ביישום על ידי תרומה בכל דרך שאפשרית לך!"

#: apps/client/src/pages/home/sections/support/index.tsx:9
msgid "Supporting Reactive Resume"
msgstr "תמיכה ב־Reactive Resume"

#: apps/client/src/pages/home/sections/keywords/index.tsx:57
msgid "Supports A4/Letter page formats"
msgstr "תמיכה בגודלי הדפים A4/מכתב"

#: apps/client/src/pages/dashboard/settings/_sections/profile.tsx:80
msgid "System"
msgstr "מערכת"

#: apps/client/src/pages/pricing/sections/cards/Product.tsx:128
msgid "Team size: <0>1 developer</0>"
msgstr ""

#: apps/client/src/pages/builder/_components/sections/template.tsx:19
#: apps/client/src/pages/builder/_layout/advance/_components/sidebars/right/index.tsx:62
#: apps/client/src/pages/builder/_layout/simple/_components/left/options.tsx:32
msgid "Template"
msgstr "תבנית"

#: apps/client/src/pages/home/sections/testimonials/index.tsx:68
msgid "Testimonials"
msgstr "המלצות"

#: apps/client/src/pages/builder/_components/sections/theme.tsx:103
msgid "Text Color"
msgstr "צבע כתב"

#: apps/client/src/pages/dashboard/settings/_sections/openai.tsx:25
msgid "That doesn't look like a valid OpenAI API key."
msgstr "זה לא נראה כמו מפתח API תקף של OpenAI."

#: apps/client/src/pages/home/sections/faq/index.tsx:164
msgid "The AI analyzes your skills and experience, suggests relevant keywords and phrases, provides feedback on writing style and formatting, and ensures your resume is optimized for ATS."
msgstr ""

#: apps/client/src/pages/dashboard/settings/_sections/security.tsx:34
msgid "The passwords you entered do not match."
msgstr "הסיסמאות שמילאת לא זהות."

#: apps/client/src/services/errors/translate-error.ts:35
msgid "The resume you want to update is locked, please unlock if you wish to make any changes to it."
msgstr "קורות החיים שברצונך לעדכן נעולים, נא לשחרר אותם כדי לבצע שינויים."

#: apps/client/src/pages/builder/_components/sections/theme.tsx:20
#: apps/client/src/pages/builder/_layout/advance/_components/sidebars/right/index.tsx:77
#: apps/client/src/pages/builder/_layout/simple/_components/left/options.tsx:47
#: apps/client/src/pages/dashboard/settings/_sections/profile.tsx:73
msgid "Theme"
msgstr "ערכת עיצוב"

#: apps/client/src/services/errors/translate-error.ts:29
msgid "There was an error connecting to the browser. Please make sure 'chrome' is running and reachable."
msgstr "קרתה תקלה בחיבור לדפדפן. נא לוודא ש־‚chrome’ פעיל ונגיש."

#: apps/client/src/pages/builder/sidebars/left/sections/shared/section-dialog.tsx:127
msgid "This action can be reverted by clicking on the undo button in the floating toolbar."
msgstr "אפשר לחזור אחורה מהפעולה הזאת על ידי לחיצה על כפתור ההחזרה בסרגל הכלים המרחף."

#: apps/client/src/pages/dashboard/resumes/_dialogs/resume.tsx:172
msgid "This action cannot be undone. This will permanently delete your resume and cannot be recovered."
msgstr "זאת פעולה בלתי הפיעה. היא תמחק את קורות החיים שלך באופן שלא מאפשר שחזור."

#: apps/client/src/services/errors/translate-error.ts:13
msgid "This email address is associated with an OAuth account. Please sign in with your OAuth provider."
msgstr "כתובת הדוא״ל משויכת לחשבון OAuth. נא להיכנס עם ספק ה־OAuth שלך."

#: apps/client/src/pages/builder/_layout/advance/_components/header.tsx:53
#: apps/client/src/pages/builder/_layout/simple/_components/header.tsx:52
msgid "This resume is locked, please unlock to make further changes."
msgstr "קורות חיים אלו נעולים, נא לשחרר כדי לערוך עוד שינויים."

#: apps/client/src/pages/builder/_components/sections/notes.tsx:23
msgid "This section is reserved for your personal notes specific to this resume. The content here remains private and is not shared with anyone else."
msgstr "סעיף זה שמור להערות האישיות שלך שנוגעות לקורות חיים אלה. התוכן כאן נשאר פרטי ואינו משותף עם אף אחד אחר."

#: apps/client/src/pages/dashboard/resumes/_dialogs/resume.tsx:268
msgid "Tip: Enter Your Desired Job Title for Tailored Suggestions."
msgstr ""

#: apps/client/src/pages/dashboard/resumes/_dialogs/resume.tsx:237
msgid "Tip: You can name the resume referring to the position you are applying for."
msgstr "עצה: אפשר לתת שם לקורות החיים לפי התפקיד שבחרת לגשת אליו."

#: apps/client/src/pages/builder/_components/dialogs/awards.tsx:40
msgctxt "Name of the Award"
msgid "Title"
msgstr "כותרת"

#: apps/client/src/pages/dashboard/resumes/_dialogs/resume.tsx:217
msgid "Title"
msgstr "כותרת"

#: apps/client/src/pages/builder/_layout/advance/_components/toolbar.tsx:125
#: apps/client/src/pages/builder/_layout/simple/_components/toolbar.tsx:125
msgid "Toggle Page Break Line"
msgstr "החלפת מצב שורות מעבר עמוד"

#: apps/client/src/pages/builder/_layout/advance/_components/toolbar.tsx:137
#: apps/client/src/pages/builder/_layout/simple/_components/toolbar.tsx:137
msgid "Toggle Page Numbers"
msgstr "החלפת תצוגת מספרי עמודים"

#: apps/client/src/pages/home/sections/keywords/index.tsx:60
msgid "Track views and downloads"
msgstr "מעקב אחר צפיות והורדות"

#: apps/client/src/pages/home/sections/hero/index.tsx:39
msgid "Transform Your Career Journey with Live Resumes and AI Brilliance"
msgstr ""

#: apps/client/src/pages/home/sections/logo-cloud/index.tsx:38
msgid "Trusted by Leading Brands: Explore How Our Builder Elevates Careers"
msgstr ""

#: apps/client/src/pages/auth/verify-otp/page.tsx:52
#: apps/client/src/pages/auth/verify-otp/page.tsx:57
#: apps/client/src/pages/dashboard/settings/_sections/security.tsx:135
msgid "Two-Factor Authentication"
msgstr "אימות דו־שלבי"

#: apps/client/src/services/errors/translate-error.ts:23
msgid "Two-factor authentication is already enabled for this account."
msgstr "כבר מופעל אימות דו־שלבי לחשבון הזה."

#: apps/client/src/services/errors/translate-error.ts:21
msgid "Two-factor authentication is not enabled for this account."
msgstr "אימות דו־שלבי לא מופעל לחשבון הזה."

#: apps/client/src/pages/dashboard/settings/_sections/danger.tsx:84
msgid "Type <0>delete</0> to confirm deleting your account."
msgstr "נא להקליד <0>delete</0> (מחיקה) כדי לאשר את מחיקת החשבון שלך."

#. For example, Bachelor's Degree or Master's Degree
#: apps/client/src/pages/builder/_components/dialogs/education.tsx:59
msgid "Type of Study"
msgstr "סוג הלימודים"

#: apps/client/src/pages/builder/_components/sections/typography.tsx:66
#: apps/client/src/pages/builder/_layout/advance/_components/sidebars/right/index.tsx:72
#: apps/client/src/pages/builder/_layout/simple/_components/left/options.tsx:42
msgid "Typography"
msgstr "טיפוגרפיה"

#: apps/client/src/pages/builder/_components/sections/typography.tsx:190
msgid "Underline Links"
msgstr "הוספת קווים מתחת לקישורים"

#: apps/client/src/pages/builder/_layout/advance/_components/toolbar.tsx:73
#: apps/client/src/pages/builder/_layout/simple/_components/toolbar.tsx:74
msgid "Undo"
msgstr "החזרה"

#: apps/client/src/pages/dashboard/resumes/_dialogs/lock.tsx:52
#: apps/client/src/pages/dashboard/resumes/_layouts/grid/_components/resume-card.tsx:111
#: apps/client/src/pages/dashboard/resumes/_layouts/grid/_components/resume-card.tsx:217
#: apps/client/src/pages/dashboard/resumes/_layouts/list/_components/resume-item.tsx:112
#: apps/client/src/pages/dashboard/resumes/_layouts/list/_components/resume-item.tsx:187
msgid "Unlock"
msgstr "שחרור"

#: apps/client/src/pages/dashboard/resumes/_dialogs/lock.tsx:44
msgid "Unlocking a resume will allow you to make changes to it again."
msgstr "שחרור קורות חיים יאפשר לערוך בו שינויים שוב."

#: apps/client/src/pages/home/sections/keywords/index.tsx:68
msgid "Unrivaled Features in Our Advanced Resume Builder"
msgstr ""

#: apps/client/src/pages/dashboard/settings/_sections/account.tsx:191
msgid "Unverified"
msgstr "לא מאומת"

#: apps/client/src/pages/builder/sidebars/left/sections/shared/section-dialog.tsx:157
msgid "Update an existing item"
msgstr "עדכון פריט קיים"

#: apps/client/src/pages/dashboard/resumes/_dialogs/resume.tsx:200
msgid "Update an existing resume"
msgstr "עדכון קורות חיים קיימים"

#: apps/client/src/pages/dashboard/resumes/_dialogs/import.tsx:212
msgid "Upload a file from one of the accepted sources to parse existing data and import it into Reactive Resume for easier editing."
msgstr "יש להעלות קובץ מאחד מהמקורות המוסכמים כדי לפענח נתונים קיימים ולייבא אותם לתוך Reactive Resume להקלה על העריכה."

#: apps/client/src/pages/builder/_components/sections/sharing.tsx:73
msgid "URL"
msgstr "כתובת"

#: apps/client/src/pages/builder/_components/sections/shared/url-input.tsx:56
msgid "URL must start with https://"
msgstr "כתובת חייבת להיפתח ב־https://‎"

#: apps/client/src/pages/auth/backup-otp/page.tsx:52
#: apps/client/src/pages/auth/backup-otp/page.tsx:57
msgid "Use your backup code"
msgstr "להשתמש בקוד הגיבוי שלך"

#: apps/client/src/services/errors/translate-error.ts:11
msgid "User does not have an associated 'secrets' record. Please report this issue on GitHub."
msgstr "למשתמש אין רשומת ‚סודות’ (secrets) משויכת אליו. נא לדווח על התקלה הזאת ב־GitHub."

#: apps/client/src/pages/auth/register/page.tsx:127
<<<<<<< HEAD
#: apps/client/src/pages/builder/_components/dialogs/profiles.tsx:59
=======
#: apps/client/src/pages/builder/sidebars/left/dialogs/profiles.tsx:68
>>>>>>> 890875ad
#: apps/client/src/pages/dashboard/settings/_sections/account.tsx:166
msgid "Username"
msgstr "שם משתמש"

#: apps/client/src/pages/home/sections/statistics/index.tsx:13
msgid "Users Signed Up"
msgstr "משתמשים נרשמו"

#: apps/client/src/pages/dashboard/resumes/_dialogs/import.tsx:296
msgid "Validate"
msgstr "תיקוף"

#: apps/client/src/pages/dashboard/resumes/_dialogs/import.tsx:314
msgid "Validated"
msgstr "תקף"

#: apps/client/src/pages/builder/_components/sections/custom/section.tsx:50
msgid "Value"
msgstr "ערך"

#: apps/client/src/pages/dashboard/settings/_sections/account.tsx:191
msgid "Verified"
msgstr "מאומת"

#: apps/client/src/pages/dashboard/settings/_dialogs/two-factor.tsx:159
msgid "Verify that two-factor authentication has been setup correctly"
msgstr "נא לוודא שהאימות הדו־שלבי הוקם כראוי"

#: apps/client/src/pages/auth/verify-email/page.tsx:43
#: apps/client/src/pages/auth/verify-email/page.tsx:48
msgid "Verify your email address"
msgstr "אימות כתובת הדוא״ל שלך"

#: apps/client/src/pages/builder/_components/sections/statistics.tsx:51
msgid "Views"
msgstr "צפיות"

#: apps/client/src/pages/builder/_components/sections/shared/section-list-item.tsx:98
#: apps/client/src/pages/builder/_components/sections/shared/section-list-item.tsx:125
msgid "Visible"
msgstr "גלוי"

#: apps/client/src/pages/auth/verify-email/page.tsx:61
msgid "We verify your email address only to ensure that we can send you a password reset link in case you forget your password."
msgstr "אנו מאמתים את כתובת הדוא״ל שלך רק כדי לוודא שאפשר לשלוח לך קישור לאיפוס סיסמה למקרה ששכחת אותה."

#: apps/client/src/pages/builder/sidebars/left/dialogs/awards.tsx:87
#: apps/client/src/pages/builder/sidebars/left/dialogs/certifications.tsx:81
#: apps/client/src/pages/builder/sidebars/left/dialogs/custom-section.tsx:113
#: apps/client/src/pages/builder/sidebars/left/dialogs/education.tsx:124
#: apps/client/src/pages/builder/sidebars/left/dialogs/experience.tsx:100
#: apps/client/src/pages/builder/sidebars/left/dialogs/profiles.tsx:82
#: apps/client/src/pages/builder/sidebars/left/dialogs/projects.tsx:94
#: apps/client/src/pages/builder/sidebars/left/dialogs/publications.tsx:81
#: apps/client/src/pages/builder/sidebars/left/dialogs/references.tsx:67
#: apps/client/src/pages/builder/sidebars/left/dialogs/volunteer.tsx:95
#: apps/client/src/pages/builder/sidebars/left/sections/basics.tsx:63
msgid "Website"
msgstr "אתר אינטרנט"

#: apps/client/src/pages/home/sections/faq/index.tsx:44
msgid "What are the benefits of using your website to build a live resume?"
msgstr ""

#: apps/client/src/pages/builder/sidebars/left/dialogs/custom-section.tsx:154
#: apps/client/src/pages/builder/sidebars/left/dialogs/interests.tsx:68
#: apps/client/src/pages/builder/sidebars/left/dialogs/projects.tsx:135
#: apps/client/src/pages/builder/sidebars/left/dialogs/skills.tsx:112
msgid "You can add multiple keywords by separating them with a comma or pressing enter."
msgstr "אפשר להוסיף מספר מילות מפתח על ידי הפרדתן בפסיק או בלחיצה על Enter."

#: apps/client/src/pages/auth/login/page.tsx:88
msgid "You can also enter your username."
msgstr "אפשר גם למלא את שם המשתמש שלך."

#: apps/client/src/pages/home/sections/faq/index.tsx:147
msgid "You can choose whether to publish your live resume publicly or share it with specific individuals through private links."
msgstr ""

#: apps/client/src/pages/dashboard/settings/_sections/openai.tsx:54
msgid "You can make use of the OpenAI API to help you generate content, or improve your writing while composing your resume."
msgstr "אפשר להשתמש ב־API של OpenAI כדי לסייע לך לייצא תוכן, או לשפר את הכתיבה שלך בעת כתיבת קורות החיים שלך."

#: apps/client/src/pages/builder/_components/sections/statistics.tsx:40
msgid "You can track the number of views your resume has received, or how many people have downloaded the resume by enabling public sharing."
msgstr "אפשר לעקוב אחר מספר הצפיות או אחר ההורדות של קורות החיים על ידי הפעלת שיתוף ציבורי."

#: apps/client/src/pages/dashboard/settings/_sections/openai.tsx:60
msgid "You have the option to <0>obtain your own OpenAI API key</0>. This key empowers you to leverage the API as you see fit. Alternatively, if you wish to disable the AI features in Reactive Resume altogether, you can simply remove the key from your settings."
msgstr "יש לך אפשרות <0>לקבל מפתח API משלך ל־OpenAI</0>. המפתח הזה מאפשר לך למנף את ה־API כפי שנראה לך לנכון. לחלופין, כדי להשבית את אפשרויות הבינה המלאכותית לחלוטין ב־Reactive Resume, אפשר פשוט להסיר את המפתח מההגדרות שלך."

#: apps/client/src/pages/auth/verify-email/page.tsx:50
msgid "You should have received an email from <0>Reactive Resume</0> with a link to verify your account."
msgstr "היית אמור לקבל הודעה מ־<0>Reactive Resume</0> עם קישור לאימות חשבונך."

#: apps/client/src/pages/auth/forgot-password/page.tsx:49
#: apps/client/src/pages/auth/forgot-password/page.tsx:54
msgid "You've got mail!"
msgstr "קיבלת הודעה!"

#: apps/client/src/pages/dashboard/settings/_sections/danger.tsx:52
msgid "Your account and all your data has been deleted successfully. Goodbye!"
msgstr "החשבון וכל הנתונים שלך נמחקו בהצלחה. להתראות ובהצלחה!"

#: apps/client/src/pages/dashboard/settings/_sections/openai.tsx:116
msgid "Your API key is securely stored in the browser's local storage and is only utilized when making requests to OpenAI via their official SDK. Rest assured that your key is not transmitted to any external server except when interacting with OpenAI's services."
msgstr "מפתח ה־API שלך מאוחסן בדפדפן מקומית ונעשה בו שימוש רק בעת שליחת בקשות ל־OpenAI דרך ה־SDK הרשמי שלהם. אנו מתחייבים שהמפתח שלך לא מועבר לשרת חיצוני מלבד למטרות תפעול השירותים של OpenAI."

#: apps/client/src/pages/auth/verify-email/page.tsx:28
msgid "Your email address has been verified successfully."
msgstr "כתובת הדוא״ל שלך עברה אימות בהצלחה."

#: apps/client/src/services/openai/client.ts:11
msgid "Your OpenAI API Key has not been set yet. Please go to your account settings to enable OpenAI Integration."
msgstr "מפתח ה־API של OpenAI טרם הוגדר. נא לגשת להגדרות החשבון שלך ולהפעיל את השילוב מול OpenAI."

#: apps/client/src/pages/dashboard/settings/_sections/security.tsx:59
msgid "Your password has been updated successfully."
msgstr "הסיסמה שלך עודכנה בהצלחה."

#: apps/client/src/pages/builder/_layout/advance/_components/toolbar.tsx:99
#: apps/client/src/pages/builder/_layout/simple/_components/toolbar.tsx:99
msgid "Zoom In"
msgstr "התקרבות"

#: apps/client/src/pages/builder/_layout/advance/_components/toolbar.tsx:105
#: apps/client/src/pages/builder/_layout/simple/_components/toolbar.tsx:105
msgid "Zoom Out"
msgstr "התרחקות"<|MERGE_RESOLUTION|>--- conflicted
+++ resolved
@@ -781,11 +781,7 @@
 msgid "I always love to hear from the users of Reactive Resume with feedback or support. Here are some of the messages I've received. If you have any feedback, feel free to drop me an email at <0>{email}</0>."
 msgstr "תמיד מעניין אותי לשמוע ממשתמשי Reactive Resume בנוגע למשוב שלהם. הנה חלק מההודעות שקיבלתי. אם יש לך משוב, אשמח לקבל ממך הודעה בדוא״ל אל <0>{email}</0>."
 
-<<<<<<< HEAD
 #: apps/client/src/pages/builder/_components/dialogs/profiles.tsx:87
-=======
-#: apps/client/src/pages/builder/sidebars/left/dialogs/profiles.tsx:96
->>>>>>> 890875ad
 msgid "Icon"
 msgstr "סמל"
 
@@ -1039,15 +1035,11 @@
 msgid "Name"
 msgstr "שם"
 
-<<<<<<< HEAD
 #: apps/client/src/pages/home/sections/faq/index.tsx:196
 msgid "Need help navigating the world of Live Resumes and AI Resume Builders?"
 msgstr ""
 
 #: apps/client/src/pages/builder/_components/dialogs/profiles.tsx:44
-=======
-#: apps/client/src/pages/builder/sidebars/left/dialogs/profiles.tsx:53
->>>>>>> 890875ad
 msgid "Network"
 msgstr "רשת"
 
@@ -1055,15 +1047,11 @@
 msgid "New Password"
 msgstr "סיסמה חדשה"
 
-<<<<<<< HEAD
 #: apps/client/src/pages/builder/_layout/simple/_components/left/section-area.tsx:85
 msgid "Next"
 msgstr ""
 
 #: apps/client/src/components/locale-combobox.tsx:43
-=======
-#: apps/client/src/components/locale-combobox.tsx:45
->>>>>>> 890875ad
 msgid "No results found"
 msgstr "לא נמצאו תוצאות"
 
@@ -1206,15 +1194,7 @@
 msgid "Position"
 msgstr "תפקיד"
 
-<<<<<<< HEAD
 #: apps/client/src/pages/builder/_components/dialogs/profiles.tsx:103
-=======
-#: apps/client/src/pages/home/sections/features/index.tsx:97
-msgid "Powered by"
-msgstr "מופעל על גבי"
-
-#: apps/client/src/pages/builder/sidebars/left/dialogs/profiles.tsx:115
->>>>>>> 890875ad
 msgid "Powered by <0>Simple Icons</0>"
 msgstr "נעזר ב־<0>Simple Icons</0>"
 
@@ -1763,11 +1743,7 @@
 msgstr "למשתמש אין רשומת ‚סודות’ (secrets) משויכת אליו. נא לדווח על התקלה הזאת ב־GitHub."
 
 #: apps/client/src/pages/auth/register/page.tsx:127
-<<<<<<< HEAD
 #: apps/client/src/pages/builder/_components/dialogs/profiles.tsx:59
-=======
-#: apps/client/src/pages/builder/sidebars/left/dialogs/profiles.tsx:68
->>>>>>> 890875ad
 #: apps/client/src/pages/dashboard/settings/_sections/account.tsx:166
 msgid "Username"
 msgstr "שם משתמש"
