--- conflicted
+++ resolved
@@ -781,11 +781,7 @@
 msgid "I always love to hear from the users of Reactive Resume with feedback or support. Here are some of the messages I've received. If you have any feedback, feel free to drop me an email at <0>{email}</0>."
 msgstr "Sempre gosto de receber comentários ou suporte dos usuários do Reactive Resume. Aqui estão algumas das mensagens que recebi. Se você tiver algum comentário, sinta-se à vontade para enviar um e-mail para <0>{email}</0>."
 
-<<<<<<< HEAD
 #: apps/client/src/pages/builder/_components/dialogs/profiles.tsx:87
-=======
-#: apps/client/src/pages/builder/sidebars/left/dialogs/profiles.tsx:96
->>>>>>> 890875ad
 msgid "Icon"
 msgstr "Ícone"
 
@@ -1043,15 +1039,11 @@
 msgid "Name"
 msgstr "Nome"
 
-<<<<<<< HEAD
 #: apps/client/src/pages/home/sections/faq/index.tsx:196
 msgid "Need help navigating the world of Live Resumes and AI Resume Builders?"
 msgstr ""
 
 #: apps/client/src/pages/builder/_components/dialogs/profiles.tsx:44
-=======
-#: apps/client/src/pages/builder/sidebars/left/dialogs/profiles.tsx:53
->>>>>>> 890875ad
 msgid "Network"
 msgstr "Rede"
 
@@ -1059,15 +1051,11 @@
 msgid "New Password"
 msgstr "Nova Senha"
 
-<<<<<<< HEAD
 #: apps/client/src/pages/builder/_layout/simple/_components/left/section-area.tsx:85
 msgid "Next"
 msgstr ""
 
 #: apps/client/src/components/locale-combobox.tsx:43
-=======
-#: apps/client/src/components/locale-combobox.tsx:45
->>>>>>> 890875ad
 msgid "No results found"
 msgstr "Nenhum resultado encontrado"
 
@@ -1210,15 +1198,7 @@
 msgid "Position"
 msgstr "Posição"
 
-<<<<<<< HEAD
 #: apps/client/src/pages/builder/_components/dialogs/profiles.tsx:103
-=======
-#: apps/client/src/pages/home/sections/features/index.tsx:97
-msgid "Powered by"
-msgstr "Desenvolvido por"
-
-#: apps/client/src/pages/builder/sidebars/left/dialogs/profiles.tsx:115
->>>>>>> 890875ad
 msgid "Powered by <0>Simple Icons</0>"
 msgstr "Desenvolvido por <0>Simple Icons</0>"
 
@@ -1779,11 +1759,7 @@
 msgstr "O usuário não tem um registro \"secrets\" associado. Por favor, relate esse problema no GitHub."
 
 #: apps/client/src/pages/auth/register/page.tsx:127
-<<<<<<< HEAD
 #: apps/client/src/pages/builder/_components/dialogs/profiles.tsx:59
-=======
-#: apps/client/src/pages/builder/sidebars/left/dialogs/profiles.tsx:68
->>>>>>> 890875ad
 #: apps/client/src/pages/dashboard/settings/_sections/account.tsx:166
 msgid "Username"
 msgstr "Nome de usuário"
