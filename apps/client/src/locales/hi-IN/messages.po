--- conflicted
+++ resolved
@@ -781,11 +781,7 @@
 msgid "I always love to hear from the users of Reactive Resume with feedback or support. Here are some of the messages I've received. If you have any feedback, feel free to drop me an email at <0>{email}</0>."
 msgstr "मुझे हमेशा रिएक्टिव रेज़्यूमे के उपयोगकर्ताओं से प्रतिक्रिया या समर्थन सुनना अच्छा लगता है। यहां कुछ संदेश हैं जो मुझे प्राप्त हुए हैं। यदि आपके पास कोई प्रतिक्रिया है, तो बेझिझक मुझे <0>{email} पर एक ईमेल भेजें</0>."
 
-<<<<<<< HEAD
 #: apps/client/src/pages/builder/_components/dialogs/profiles.tsx:87
-=======
-#: apps/client/src/pages/builder/sidebars/left/dialogs/profiles.tsx:96
->>>>>>> 890875ad
 msgid "Icon"
 msgstr "आइकॉन"
 
@@ -1039,15 +1035,11 @@
 msgid "Name"
 msgstr "नाम"
 
-<<<<<<< HEAD
 #: apps/client/src/pages/home/sections/faq/index.tsx:196
 msgid "Need help navigating the world of Live Resumes and AI Resume Builders?"
 msgstr ""
 
 #: apps/client/src/pages/builder/_components/dialogs/profiles.tsx:44
-=======
-#: apps/client/src/pages/builder/sidebars/left/dialogs/profiles.tsx:53
->>>>>>> 890875ad
 msgid "Network"
 msgstr "नेटवर्क"
 
@@ -1055,15 +1047,11 @@
 msgid "New Password"
 msgstr "नया पासवर्ड"
 
-<<<<<<< HEAD
 #: apps/client/src/pages/builder/_layout/simple/_components/left/section-area.tsx:85
 msgid "Next"
 msgstr ""
 
 #: apps/client/src/components/locale-combobox.tsx:43
-=======
-#: apps/client/src/components/locale-combobox.tsx:45
->>>>>>> 890875ad
 msgid "No results found"
 msgstr "कोई परिणाम नहीं मिला"
 
@@ -1206,15 +1194,7 @@
 msgid "Position"
 msgstr "स्थान"
 
-<<<<<<< HEAD
 #: apps/client/src/pages/builder/_components/dialogs/profiles.tsx:103
-=======
-#: apps/client/src/pages/home/sections/features/index.tsx:97
-msgid "Powered by"
-msgstr "द्वारा संचालित"
-
-#: apps/client/src/pages/builder/sidebars/left/dialogs/profiles.tsx:115
->>>>>>> 890875ad
 msgid "Powered by <0>Simple Icons</0>"
 msgstr "<0>सिंपल आइकॉन</0> द्वारा संचालित"
 
@@ -1763,11 +1743,7 @@
 msgstr "उपयोगकर्ता के पास कोई संबद्ध 'रहस्य' रिकॉर्ड नहीं है. कृपया इस समस्या की रिपोर्ट GitHub पर करें।"
 
 #: apps/client/src/pages/auth/register/page.tsx:127
-<<<<<<< HEAD
 #: apps/client/src/pages/builder/_components/dialogs/profiles.tsx:59
-=======
-#: apps/client/src/pages/builder/sidebars/left/dialogs/profiles.tsx:68
->>>>>>> 890875ad
 #: apps/client/src/pages/dashboard/settings/_sections/account.tsx:166
 msgid "Username"
 msgstr "उपयोगकर्ता नाम"
