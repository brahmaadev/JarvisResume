msgid ""
msgstr ""
"POT-Creation-Date: 2023-11-10 13:15+0100\n"
"MIME-Version: 1.0\n"
"Content-Type: text/plain; charset=UTF-8\n"
"Content-Transfer-Encoding: 8bit\n"
"X-Generator: @lingui/cli\n"
"Language: nl\n"
"Project-Id-Version: reactive-resume\n"
"Report-Msgid-Bugs-To: \n"
"PO-Revision-Date: 2024-03-22 10:29\n"
"Last-Translator: \n"
"Language-Team: Dutch\n"
"Plural-Forms: nplurals=2; plural=(n != 1);\n"
"X-Crowdin-Project: reactive-resume\n"
"X-Crowdin-Project-ID: 503410\n"
"X-Crowdin-Language: nl\n"
"X-Crowdin-File: messages.po\n"
"X-Crowdin-File-ID: 494\n"

#: apps/client/src/pages/dashboard/settings/_dialogs/two-factor.tsx:169
msgid "You have enabled two-factor authentication successfully."
msgstr "U hebt tweefactorauthenticatie succesvol ingeschakeld."

#: apps/client/src/pages/home/sections/keywords/index.tsx:49
msgid "{templatesCount} resume templates to choose from"
msgstr "{templatesCount} CV-sjablonen om uit te kiezen"

#: apps/client/src/pages/builder/_components/sections/shared/section-options.tsx:115
msgid "{value, plural, one {Column} other {Columns}}"
msgstr "{value, plural, one {Kolom} other {Kolommen}}"

#: apps/client/src/pages/home/sections/faq/index.tsx:47
msgid "<0><1>Stand out from the crowd: </1> Capture recruiter attention with a dynamic and interactive resume.</0><2><3>Increase interview rates: </3> Engage with recruiters and showcase your skills in a memorable way.</2><4><5>Get hired faster: </5> Optimize your resume for Applicant Tracking Systems (ATS) and land more interviews.</4><6><7>Build your brand: </7> Create a professional online presence that showcases your best assets.</6><8><9>Track your progress: </9> Gain valuable insights into your job search and make data-driven decisions.</8>"
msgstr ""

#: apps/client/src/pages/builder/_components/sections/information.tsx:20
msgid "<0>I built Reactive Resume mostly by myself during my spare time, with a lot of help from other great open-source contributors.</0><1>If you like the app and want to support keeping it free forever, please donate whatever you can afford to give.</1>"
msgstr "<0>Ik heb Reactive Resume grotendeels zelf gebouwd in mijn vrije tijd, met veel hulp van andere geweldige open-source medewerkers.</0><1>Als u de app leuk vindt en wilt helpen om hem voor altijd gratis te houden, doneer dan iets wat u zich kunt veroorloven.</1>"

#: apps/client/src/pages/builder/_components/sections/information.tsx:51
msgid "<0>I'm sure the app is not perfect, but I'd like for it to be.</0><1>If you faced any issues while creating your resume, or have an idea that would help you and other users in creating your resume more easily, drop an issue on the repository or send me an email about it.</1>"
msgstr "<0>Ik weet zeker dat de app niet perfect is, maar dat zou ik wel graag willen.</0><1>Als u problemen ondervond bij het maken van uw cv, of een idee hebt dat u en andere gebruikers zou helpen bij het gemakkelijker maken van uw cv, stuur dan een bericht naar de repository of stuur mij een e-mail hierover.</1>"

#: apps/client/src/pages/dashboard/settings/_sections/payment.tsx:41
msgid "<0>Manage your Payment related information.</0> You can cancel your subscription, Update your payment etc. You will be redirect to Stripe Portal."
msgstr ""

#: apps/client/src/pages/dashboard/settings/_sections/openai.tsx:126
msgid "<0>Note: </0>By utilizing the OpenAI API, you acknowledge and accept the <1>terms of use</1> and <2>privacy policy</2> outlined by OpenAI. Please note that Reactive Resume bears no responsibility for any improper or unauthorized utilization of the service, and any resulting repercussions or liabilities solely rest on the user."
msgstr "<0>Opmerking: </0>Door gebruik te maken van de OpenAI API, erkent en aanvaardt u de <1>gebruiksvoorwaarden</1> en <2>het privacybeleid</2> van OpenAI. Houd er rekening mee dat Reactive Resume geen verantwoordelijkheid draagt voor onjuist of ongeautoriseerd gebruik van de service, en dat alle daaruit voortvloeiende gevolgen of aansprakelijkheden uitsluitend op de gebruiker rusten."

#: apps/client/src/pages/home/sections/faq/index.tsx:80
msgid "<0>OpenAI has been a game-changer for all of us. I cannot tell you how much ChatGPT has helped me in my everyday work and with the development of Reactive Resume. It only makes sense that you leverage what AI has to offer and let it help you build the perfect resume.</0><1>While most applications out there charge you a fee to use their AI services (rightfully so, because it isn't cheap), you can choose to enter your own OpenAI API key on the Settings page (under OpenAI Integration). <2>The key is stored in your browser's local storage</2>, which means that if you uninstall your browser, or even clear your data, the key is gone with it. All requests made to OpenAI are also sent directly to their service and does not hit the app servers at all.</1><3>The policy behind 'bring your own key' (BYOK) is <4>still being discussed</4> and probably might change over a period of time, but while it's available, I would keep the feature on the app.</3><5>You are free to turn off all AI features (and not be aware of it's existence) simply by not adding a key in the Settings page and still make use of all the useful features that Reactive Resume has to offer. I would even suggest you to take the extra step of using ChatGPT to write your content, and simply copy it over to Reactive Resume.</5>"
msgstr ""

#: apps/client/src/pages/builder/_components/sections/information.tsx:90
msgid "<0>The community has spent a lot of time writing the documentation for Reactive Resume, and I'm sure it will help you get started with the app.</0><1>There are also a lot of examples to help you get started, and features that you might not know about which could help you build your perfect resume.</1>"
msgstr "<0>De community heeft veel tijd gestoken in het schrijven van de documentatie voor Reactive Resume, en ik weet zeker dat het u zal helpen om met de app aan de slag te gaan.</0><1>Er zijn ook veel voorbeelden om u op weg te helpen, en functies die u misschien nog niet kent en die u kunnen helpen bij het maken van uw perfecte CV.</1>"

#: apps/client/src/pages/dashboard/settings/_sections/security.tsx:146
msgid "<0>Two-factoer authentication is currently disabled.</0> You can enable it by adding an authenticator app to your account."
msgstr ""

#: apps/client/src/pages/dashboard/settings/_sections/security.tsx:139
msgid "<0>Two-factor authentication is enabled.</0> You will be asked to enter a code every time you sign in."
msgstr "<0>Tweefactorauthenticatie is ingeschakeld.</0> Elke keer dat u zich aanmeldt, wordt u gevraagd een code in te voeren."

#: apps/client/src/pages/home/sections/faq/index.tsx:198
msgid "<0>We've got you covered! Get answers to all your frequently asked questions and unlock the power of this dynamic duo to land your dream job.</0><1>Unfortunately, this section is available only in English, as I do not want to burden translators with having to translate these large paragraphs of text.</1>"
msgstr ""

#: apps/client/src/pages/home/page.tsx:21
#: apps/client/src/pages/pricing/page.tsx:17
msgid "A free and open-source resume builder"
msgstr "Een gratis en open-source cv-bouwer"

#: apps/client/src/pages/builder/_components/sections/sharing.tsx:29
#: apps/client/src/pages/builder/_layout/advance/_components/toolbar.tsx:56
#: apps/client/src/pages/builder/_layout/simple/_components/toolbar.tsx:56
msgid "A link has been copied to your clipboard."
msgstr "Er is een link naar uw klembord gekopieerd."

#: apps/client/src/pages/home/sections/faq/index.tsx:12
msgid "A live resume is an interactive online document that goes beyond static text. It allows you to embed multimedia content, update achievements in real-time, and engage with recruiters in a dynamic way."
msgstr ""

#: apps/client/src/pages/auth/forgot-password/page.tsx:57
msgid "A password reset link should have been sent to your inbox, if an account existed with the email you provided."
msgstr "Er zou een link om het wachtwoord opnieuw in te stellen naar uw Postvak IN moeten zijn gestuurd, als er een account bestond met het e-mailadres dat u hebt opgegeven."

#: apps/client/src/services/errors/translate-error.ts:31
msgid "A resume with this slug already exists, please pick a different unique identifier."
msgstr "Er bestaat al een cv met deze slug, kies een andere unieke identificatie."

#: apps/client/src/services/errors/translate-error.ts:9
msgid "A user with this email address and/or username already exists."
msgstr "Er bestaat al een gebruiker met dit e-mailadres en/of deze gebruikersnaam."

#: apps/client/src/pages/builder/_components/sections/page.tsx:43
msgid "A4"
msgstr "A4"

#. Helper text to let the user know what filetypes are accepted. {accept} can be .pdf or .json.
#: apps/client/src/pages/dashboard/resumes/_dialogs/import.tsx:270
msgid "Accepts only {accept} files"
msgstr "Accepteert alleen {accept} bestanden"

#: apps/client/src/pages/dashboard/settings/_sections/account.tsx:104
msgid "Account"
msgstr "Account"

#: apps/client/src/pages/builder/_components/sections/custom/section.tsx:124
msgid "Add a custom field"
msgstr "Aangepast veld toevoegen"

#: apps/client/src/pages/builder/_components/sections/shared/section-base.tsx:108
#: apps/client/src/pages/builder/_components/sections/shared/section-base.tsx:147
msgctxt "For example, add a new work experience, or add a new profile."
msgid "Add a new item"
msgstr "Een nieuw item toevoegen"

#: apps/client/src/pages/builder/_components/sections/shared/section-options.tsx:69
msgid "Add a new item"
msgstr "Een nieuw item toevoegen"

#: apps/client/src/pages/builder/_helper/section.tsx:58
#: apps/client/src/pages/builder/_layout/advance/_components/sidebars/left/index.tsx:100
#: apps/client/src/pages/builder/_layout/simple/_components/left/section-bar.tsx:94
msgid "Add a new section"
msgstr "Een nieuwe sectie toevoegen"

#: apps/client/src/pages/builder/_components/sections/layout.tsx:269
msgid "Add New Page"
msgstr "Eigen Pagina toevoegen"

#: apps/client/src/components/ai-actions.tsx:91
msgid "AI"
msgstr "AI"

#: apps/client/src/services/palm/suggestions.ts:74
msgid "AI did not return a valid JSON."
msgstr ""

#: apps/client/src/services/palm/change-tone.ts:35
#: apps/client/src/services/palm/fix-grammar.ts:33
#: apps/client/src/services/palm/improve-writing.ts:31
#: apps/client/src/services/palm/suggestions.ts:66
msgid "AI did not return any choices for your text."
msgstr ""

#: apps/client/src/pages/home/sections/keywords/index.tsx:42
msgid "AI Integration"
msgstr ""

#: apps/client/src/pages/auth/register/page.tsx:74
msgid "Already have an account?"
msgstr "Heeft u al een account?"

#: apps/client/src/pages/home/sections/faq/index.tsx:30
msgid "An AI resume builder uses artificial intelligence to help you create a professional and targeted resume. It can analyze your skills and experience, suggest relevant keywords, and provide personalized feedback."
msgstr ""

#: apps/client/src/pages/dashboard/resumes/_dialogs/import.tsx:144
msgid "An error occurred while validating the file."
msgstr "Er is een fout opgetreden tijdens het valideren van het bestand."

#: apps/client/src/pages/home/sections/keywords/index.tsx:97
msgid "and many more..."
msgstr "en nog veel meer..."

#: apps/client/src/pages/builder/_components/sections/sharing.tsx:57
msgid "Anyone with the link can view and download the resume."
msgstr "Iedereen met de link kan het CV bekijken en downloaden."

#: apps/client/src/pages/builder/_components/sections/sharing.tsx:30
#: apps/client/src/pages/builder/_layout/advance/_components/toolbar.tsx:57
#: apps/client/src/pages/builder/_layout/simple/_components/toolbar.tsx:57
msgid "Anyone with this link can view and download the resume. Share it on your profile or with recruiters."
msgstr "Iedereen met deze link kan het CV bekijken en downloaden. Deel het op je profiel of met recruiters."

#: apps/client/src/pages/dashboard/settings/_sections/openai.tsx:83
msgid "API Key"
msgstr "API sleutel"

#: apps/client/src/pages/builder/sidebars/left/sections/shared/section-dialog.tsx:125
msgid "Are you sure you want to delete this item?"
msgstr "Weet u zeker dat u dit item wilt verwijderen?"

#: apps/client/src/pages/dashboard/resumes/_dialogs/resume.tsx:170
msgid "Are you sure you want to delete your resume?"
msgstr "Weet u zeker dat u uw cv wilt verwijderen?"

#: apps/client/src/pages/dashboard/settings/_dialogs/two-factor.tsx:123
msgid "Are you sure you want to disable two-factor authentication?"
msgstr "Weet u zeker dat u tweefactorauthenticatie wilt uitschakelen?"

#: apps/client/src/pages/dashboard/resumes/_dialogs/lock.tsx:38
msgid "Are you sure you want to lock this resume?"
msgstr "Weet u zeker dat u dit cv wilt vergrendelen?"

#: apps/client/src/pages/dashboard/resumes/_dialogs/lock.tsx:39
msgid "Are you sure you want to unlock this resume?"
msgstr "Weet u zeker dat u deze cv wilt ontgrendelen?"

#: apps/client/src/pages/dashboard/settings/_sections/danger.tsx:94
msgid "Are you sure?"
msgstr "Weet je het zeker?"

#. For example, Computer Science or Business Administration
#: apps/client/src/pages/builder/_components/dialogs/education.tsx:78
msgid "Area of Study"
msgstr "Studierichting"

#: apps/client/src/pages/builder/_components/sections/picture/options.tsx:86
msgid "Aspect Ratio"
msgstr "Verhouding"

#: apps/client/src/pages/home/sections/keywords/index.tsx:43
msgid "Available in {languagesCount} languages"
msgstr "Beschikbaar in {languagesCount} talen"

#: apps/client/src/pages/builder/_components/dialogs/awards.tsx:54
msgid "Awarder"
msgstr "Prijsuitreiker"

#: apps/client/src/pages/auth/backup-otp/page.tsx:92
#: apps/client/src/pages/auth/forgot-password/page.tsx:94
#: apps/client/src/pages/dashboard/settings/_dialogs/two-factor.tsx:236
msgid "Back"
msgstr "Terug"

#: apps/client/src/pages/builder/_components/sections/theme.tsx:73
msgid "Background Color"
msgstr "Achtergrondkleur"

#: apps/client/src/pages/auth/backup-otp/page.tsx:75
msgid "Backup Code"
msgstr "Back-up code"

#: apps/client/src/pages/auth/backup-otp/page.tsx:80
msgid "Backup Codes may contain only lowercase letters or numbers, and must be exactly 10 characters."
msgstr "Back-upcodes mogen alleen kleine letters of cijfers bevatten en moeten exact 10 tekens lang zijn."

#: apps/client/src/pages/builder/_layout/advance/_components/sidebars/left/index.tsx:38
#: apps/client/src/pages/builder/_layout/simple/_components/left/section-bar.tsx:33
msgctxt "The basics section of a resume consists of User's Picture, Full Name, Location etc."
msgid "Basics"
msgstr "Basisgegevens"

#: apps/client/src/pages/builder/_components/sections/basics.tsx:22
msgid "Basics"
msgstr "Basisgegevens"

#: apps/client/src/pages/builder/_components/sections/picture/options.tsx:196
msgid "Border"
msgstr "Rand"

#: apps/client/src/pages/builder/_components/sections/picture/options.tsx:129
msgid "Border Radius"
msgstr "Grensradius"

#: apps/client/src/pages/public/page.tsx:91
msgid "Built with"
msgstr "Ontwikkeld met"

#: apps/client/src/pages/pricing/sections/cards/Product.tsx:182
msgid "Buy Now"
msgstr ""

#: apps/client/src/pages/home/sections/contributors/index.tsx:20
msgid "By the community, for the community."
msgstr "Door de gemeenschap, voor de gemeenschap."

#: apps/client/src/pages/builder/sidebars/left/sections/shared/section-dialog.tsx:132
#: apps/client/src/pages/dashboard/resumes/_dialogs/lock.tsx:49
#: apps/client/src/pages/dashboard/resumes/_dialogs/resume.tsx:177
#: apps/client/src/pages/dashboard/settings/_dialogs/two-factor.tsx:135
msgid "Cancel"
msgstr "Annuleren"

#: apps/client/src/components/ai-actions.tsx:133
#: apps/client/src/components/ai-actions.tsx:136
msgid "Casual"
msgstr "Gewoontjes"

#: apps/client/src/pages/builder/_layout/advance/_components/toolbar.tsx:117
#: apps/client/src/pages/builder/_layout/simple/_components/toolbar.tsx:117
msgid "Center Artboard"
msgstr "Artboard centreren"

#: apps/client/src/pages/auth/reset-password/page.tsx:99
#: apps/client/src/pages/dashboard/settings/_sections/security.tsx:121
msgid "Change Password"
msgstr "Wachtwoord Wijzigen"

#: apps/client/src/components/ai-actions.tsx:127
msgid "Change Tone"
msgstr "Wijzig Toon"

#: apps/client/src/pages/dashboard/resumes/_dialogs/resume.tsx:207
msgid "Changed your mind about the name? Give it a new one."
msgstr "Ben je van gedachten veranderd over de naam? Geef het een nieuwe."

#: apps/client/src/pages/dashboard/settings/_sections/account.tsx:69
msgid "Check your email for the confirmation link to update your email address."
msgstr "Controleer uw e-mail voor de bevestigingslink om uw e-mailadres bij te werken."

#: apps/client/src/pages/home/sections/features/index.tsx:33
msgid "Choose from over 10+ professional resume templates, designed for various industries and job titles."
msgstr ""

#: apps/client/src/pages/builder/_components/sections/picture/options.tsx:149
msgid "Circle"
msgstr "Cirkel"

#: apps/client/src/pages/dashboard/settings/_dialogs/two-factor.tsx:242
msgid "Close"
msgstr "Sluiten"

#: apps/client/src/pages/dashboard/settings/_dialogs/two-factor.tsx:199
msgid "Code"
msgstr "Code"

#: apps/client/src/pages/dashboard/settings/_dialogs/two-factor.tsx:50
msgid "Code must be exactly 6 digits long."
msgstr "De code moet exact 6 cijfers lang zijn."

#: apps/client/src/pages/builder/_components/sections/shared/section-options.tsx:109
msgid "Columns"
msgstr "Kolommen"

#: apps/client/src/pages/builder/_components/dialogs/experience.tsx:44
msgid "Company"
msgstr "Bedrijf"

#: apps/client/src/components/ai-actions.tsx:145
#: apps/client/src/components/ai-actions.tsx:148
msgid "Confident"
msgstr "Zelfzeker"

#: apps/client/src/pages/dashboard/settings/_sections/security.tsx:98
msgid "Confirm New Password"
msgstr "Nieuw Wachtwoord Bevestigen"

#: apps/client/src/pages/dashboard/settings/_dialogs/two-factor.tsx:232
#: apps/client/src/pages/dashboard/settings/_dialogs/two-factor.tsx:239
msgid "Continue"
msgstr "Hervatten"

#: apps/client/src/pages/builder/_components/sections/shared/section-list-item.tsx:106
#: apps/client/src/pages/builder/_components/sections/shared/section-list-item.tsx:133
msgid "Copy"
msgstr "Kopiëren"

#: apps/client/src/pages/builder/_layout/advance/_components/toolbar.tsx:151
#: apps/client/src/pages/builder/_layout/simple/_components/toolbar.tsx:151
msgid "Copy Link to Resume"
msgstr "Link naar CV Kopiëren"

#: apps/client/src/pages/builder/_components/sections/sharing.tsx:78
msgid "Copy to Clipboard"
msgstr "Naar Klembord Kopiëren"

#: apps/client/src/pages/builder/sidebars/left/sections/shared/section-dialog.tsx:168
#: apps/client/src/pages/dashboard/resumes/_dialogs/resume.tsx:243
msgid "Create"
msgstr "Aanmaken"

#: apps/client/src/pages/auth/register/page.tsx:67
#: apps/client/src/pages/auth/register/page.tsx:72
msgid "Create a new account"
msgstr "Maak een nieuw account aan"

#: apps/client/src/pages/builder/sidebars/left/sections/shared/section-dialog.tsx:156
msgid "Create a new item"
msgstr "Maak een nieuw item aan"

#: apps/client/src/pages/dashboard/resumes/_dialogs/resume.tsx:199
#: apps/client/src/pages/dashboard/resumes/_layouts/grid/_components/create-card.tsx:24
#: apps/client/src/pages/dashboard/resumes/_layouts/list/_components/create-item.tsx:19
msgid "Create a new resume"
msgstr "Maak een nieuwe CV aan"

#: apps/client/src/pages/auth/login/page.tsx:65
msgctxt "This is a link to create a new account"
msgid "Create one now"
msgstr "Maak er nu één aan"

#: apps/client/src/pages/dashboard/resumes/_dialogs/resume.tsx:297
msgid "Create Sample Resume"
msgstr "Maak een Voorbeeld CV aan"

#: apps/client/src/pages/home/sections/keywords/index.tsx:54
msgid "Custom resume sections"
msgstr "Aangepaste CV-secties"

#: apps/client/src/stores/resume.ts:45
msgid "Custom Section"
msgstr "Aangepaste Sectie"

#: apps/client/src/pages/home/sections/keywords/index.tsx:52
msgid "Customisable colour palettes"
msgstr "Aanpasbare kleurpaletten"

#: apps/client/src/pages/home/sections/keywords/index.tsx:53
msgid "Customisable layouts"
msgstr "Aanpasbare lay-outs"

#: apps/client/src/pages/dashboard/settings/_sections/danger.tsx:62
msgid "Danger Zone"
msgstr "Gevarenzone"

#: apps/client/src/pages/dashboard/settings/_sections/profile.tsx:82
msgid "Dark"
msgstr "Donker"

#: apps/client/src/pages/builder/_components/dialogs/awards.tsx:68
#: apps/client/src/pages/builder/_components/dialogs/certifications.tsx:72
#: apps/client/src/pages/builder/_components/dialogs/publications.tsx:72
msgid "Date"
msgstr "Datum"

#: apps/client/src/pages/builder/sidebars/left/dialogs/custom-section.tsx:85
#: apps/client/src/pages/builder/sidebars/left/dialogs/education.tsx:110
#: apps/client/src/pages/builder/sidebars/left/dialogs/experience.tsx:72
#: apps/client/src/pages/builder/sidebars/left/dialogs/projects.tsx:80
#: apps/client/src/pages/builder/sidebars/left/dialogs/volunteer.tsx:67
msgid "Date or Date Range"
msgstr "Datum of Datumbereik"

#: apps/client/src/pages/builder/sidebars/left/sections/shared/section-dialog.tsx:134
#: apps/client/src/pages/dashboard/resumes/_dialogs/resume.tsx:157
#: apps/client/src/pages/dashboard/resumes/_layouts/grid/_components/resume-card.tsx:148
#: apps/client/src/pages/dashboard/resumes/_layouts/list/_components/resume-item.tsx:134
#: apps/client/src/pages/dashboard/resumes/_layouts/list/_components/resume-item.tsx:198
msgid "Delete"
msgstr "Verwijderen"

#: apps/client/src/pages/dashboard/settings/_sections/danger.tsx:79
#: apps/client/src/pages/dashboard/settings/_sections/danger.tsx:94
msgid "Delete Account"
msgstr "Account Verwijderen"

#: apps/client/src/pages/builder/sidebars/left/dialogs/custom-section.tsx:71
#: apps/client/src/pages/builder/sidebars/left/dialogs/languages.tsx:50
#: apps/client/src/pages/builder/sidebars/left/dialogs/projects.tsx:66
#: apps/client/src/pages/builder/sidebars/left/dialogs/references.tsx:53
#: apps/client/src/pages/builder/sidebars/left/dialogs/skills.tsx:63
msgid "Description"
msgstr "Beschrijving"

#: apps/client/src/pages/home/sections/keywords/index.tsx:50
msgid "Design single/multi page resumes"
msgstr "Ontwerp CV's met één of meerdere pagina's"

#: apps/client/src/pages/dashboard/settings/_dialogs/two-factor.tsx:137
msgid "Disable"
msgstr "Deactiveer"

#: apps/client/src/pages/dashboard/settings/_sections/security.tsx:155
msgid "Disable 2FA"
msgstr "Deactiveer 2FA"

#: apps/client/src/pages/dashboard/resumes/_dialogs/import.tsx:302
#: apps/client/src/pages/dashboard/settings/_sections/account.tsx:219
#: apps/client/src/pages/dashboard/settings/_sections/profile.tsx:128
#: apps/client/src/pages/dashboard/settings/_sections/security.tsx:124
msgid "Discard"
msgstr "Verwijder"

#: apps/client/src/pages/builder/_components/sections/information.tsx:110
msgid "Documentation"
msgstr "Documentatie"

#: apps/client/src/pages/auth/login/page.tsx:62
msgid "Don't have an account?"
msgstr "Nog geen account?"

#: apps/client/src/pages/builder/_components/sections/information.tsx:88
msgid "Don't know where to begin? Hit the docs!"
msgstr "Weet je niet waar je moet beginnen? Lees de documentatie!"

#: apps/client/src/pages/dashboard/settings/_sections/profile.tsx:101
msgid "Don't see your language? <0>Help translate the app.</0>"
msgstr "Zie je je taal niet? <0>Help de app te vertalen.</0>"

#: apps/client/src/pages/builder/_components/sections/information.tsx:40
msgid "Donate to Reactive Resume"
msgstr "Doneer aan Reactive Resume"

#: apps/client/src/pages/builder/_components/sections/export.tsx:56
msgid "Download a JSON snapshot of your resume. This file can be used to import your resume in the future, or can even be shared with others to collaborate."
msgstr "Download een JSON-versie van uw cv. Met dit bestand kan u in de toekomst uw cv terug importeren of delen met anderen om te bewerken."

#: apps/client/src/pages/builder/_components/sections/export.tsx:74
msgid "Download a PDF of your resume. This file can be used to print your resume, send it to recruiters, or upload on job portals."
msgstr "Download een PDF van uw CV. Dit bestand kan worden gebruikt om uw CV af te drukken, naar recruiters te sturen of te uploaden op vacaturesites."

#: apps/client/src/pages/builder/_layout/advance/_components/toolbar.tsx:163
#: apps/client/src/pages/builder/_layout/simple/_components/toolbar.tsx:163
#: apps/client/src/pages/public/page.tsx:103
msgid "Download PDF"
msgstr "Download PDF"

#: apps/client/src/pages/builder/_components/sections/statistics.tsx:58
msgid "Downloads"
msgstr "Downloads"

#: apps/client/src/pages/builder/sidebars/left/sections/shared/section-dialog.tsx:170
#: apps/client/src/pages/dashboard/resumes/_dialogs/resume.tsx:245
#: apps/client/src/pages/dashboard/resumes/_layouts/grid/_components/resume-card.tsx:132
#: apps/client/src/pages/dashboard/resumes/_layouts/list/_components/resume-item.tsx:102
#: apps/client/src/pages/dashboard/resumes/_layouts/list/_components/resume-item.tsx:182
msgid "Duplicate"
msgstr "Dupliceer"

#: apps/client/src/pages/builder/sidebars/left/sections/shared/section-dialog.tsx:158
msgid "Duplicate an existing item"
msgstr "Een bestaand item dupliceren"

#: apps/client/src/pages/dashboard/resumes/_dialogs/resume.tsx:201
msgid "Duplicate an existing resume"
msgstr "Een bestaand cv dupliceren"

#: apps/client/src/pages/builder/_components/sections/shared/section-list-item.tsx:102
#: apps/client/src/pages/builder/_components/sections/shared/section-list-item.tsx:129
msgid "Edit"
msgstr "Wijzigen"

#: apps/client/src/pages/builder/_components/sections/picture/options.tsx:174
msgid "Effects"
msgstr "Effecten"

#: apps/client/src/pages/home/components/footer.tsx:20
msgid "Elevate Your Professional Story: Craft a Dynamic, AI-Powered Live Resume with Our Innovative Resume Builder."
msgstr ""

#: apps/client/src/pages/auth/forgot-password/page.tsx:82
#: apps/client/src/pages/auth/login/page.tsx:84
#: apps/client/src/pages/auth/register/page.tsx:148
#: apps/client/src/pages/builder/_components/sections/basics.tsx:51
#: apps/client/src/pages/dashboard/settings/_sections/account.tsx:180
msgid "Email"
msgstr "E-mail"

#: apps/client/src/pages/dashboard/settings/_sections/security.tsx:159
msgid "Enable 2FA"
msgstr "2FA Inschakelen"

#: apps/client/src/pages/home/sections/features/index.tsx:28
msgid "Enhance your online profile and make it easier for employers to find and discover your talents."
msgstr ""

#: apps/client/src/pages/auth/reset-password/page.tsx:67
msgid "Enter a new password below, and make sure it's secure."
msgstr "Voer hieronder een nieuw wachtwoord in, en zorg ervoor dat het veilig is."

#: apps/client/src/pages/auth/backup-otp/page.tsx:59
msgid "Enter one of the 10 backup codes you saved when you enabled two-factor authentication."
msgstr "Voer één van de 10 back-upcodes in die u hebt opgeslagen toen u 2FA inschakelde."

#: apps/client/src/pages/dashboard/settings/_dialogs/two-factor.tsx:168
msgid "Enter the 6-digit code from your authenticator app to verify that 2FA has been setup correctly."
msgstr "Voer de 6-cijferige code van uw authenticator-app in om te verifiëren dat 2FA correct is ingesteld."

#: apps/client/src/pages/auth/verify-otp/page.tsx:60
msgid "Enter the one-time password provided by your authenticator app below."
msgstr "Voer hieronder het eenmalige wachtwoord in dat u van uw authenticator-app hebt ontvangen."

#: apps/client/src/pages/auth/forgot-password/page.tsx:70
msgid "Enter your email address and we will send you a link to reset your password if the account exists."
msgstr "Voer uw e-mailadres in en wij sturen u een link om uw wachtwoord opnieuw in te stellen als het account bestaat."

#: apps/client/src/pages/dashboard/resumes/_dialogs/import.tsx:283
msgid "Errors"
msgstr "Fouten"

#: apps/client/src/pages/home/sections/support/index.tsx:78
msgid "Even if you're not in a position to contribute financially, you can still make a difference by giving the GitHub repository a star, spreading the word to your friends, or dropping a quick message to let me know how Reactive Resume has helped you. Your feedback and support are always welcome and much appreciated!"
msgstr "Zelfs als je niet in de positie bent om financieel bij te dragen, kan je nog steeds een verschil maken door de GitHubpagina een ster te geven, het nieuws met je vrienden te delen, of een kort bericht achter te laten on me te laten weten hoe Reactive Resume je geholpen heeft. Je feedback en steun zijn altijd welkom en worden zeer gewaardeerd!"

<<<<<<< HEAD
#: apps/client/src/pages/home/sections/keywords/index.tsx:70
msgid "Experience the pinnacle of professional resume creation with our feature-rich Resume Builder. From multimedia integration to real-time updates, unlock a suite of sophisticated tools. Elevate your digital presence and career prospects with unparalleled features. Explore now for a distinguished resume that commands attention and enhances your professional standing."
msgstr ""
=======
#: apps/client/src/pages/home/sections/templates/index.tsx:12
msgid "Explore the templates available in Reactive Resume and view the resumes crafted with them. They could also serve as examples to help guide the creation of your next resume."
msgstr "Ontdek de sjablonen die beschikbaar zijn in Reactive Resume en bekijk de CV's die ermee zijn gemaakt. Ze kunnen ook als voorbeeld dienen om u te helpen bij het aanmaken van uw volgende CV."
>>>>>>> 890875ad

#: apps/client/src/pages/home/sections/features/index.tsx:17
msgid "Expert Writing Tips"
msgstr ""

#: apps/client/src/pages/home/sections/features/index.tsx:48
msgid "explore our <0/> awesome Features"
msgstr ""

#: apps/client/src/pages/home/sections/templates/index.tsx:9
msgid "Explore our Powerful Resume Builder Templates"
msgstr ""

#: apps/client/src/pages/builder/_components/sections/export.tsx:40
#: apps/client/src/pages/builder/_layout/advance/_components/sidebars/right/index.tsx:97
#: apps/client/src/pages/builder/_layout/simple/_components/left/options.tsx:67
msgid "Export"
msgstr "Exporteren"

#: apps/client/src/pages/home/sections/features/index.tsx:32
msgid "Extensive Template Library"
msgstr ""

#: apps/client/src/pages/dashboard/resumes/_dialogs/import.tsx:255
msgid "File"
msgstr "Bestand"

#: apps/client/src/pages/dashboard/resumes/_dialogs/import.tsx:221
msgid "Filetype"
msgstr "Bestandstype"

<<<<<<< HEAD
#: apps/client/src/components/ai-actions.tsx:120
=======
#: apps/client/src/pages/home/sections/hero/index.tsx:40
msgid "Finally,"
msgstr "Tenslotte,"

#: apps/client/src/components/ai-actions.tsx:90
>>>>>>> 890875ad
msgid "Fix Spelling & Grammar"
msgstr "Spelling en Grammatica Verbeteren"

#: apps/client/src/pages/builder/_components/sections/typography.tsx:94
msgid "Font Family"
msgstr "Lettertype Familie"

#: apps/client/src/pages/builder/_components/sections/typography.tsx:135
msgid "Font Size"
msgstr "Tekengrootte"

#: apps/client/src/pages/builder/_components/sections/typography.tsx:109
msgid "Font Subset"
msgstr "Lettertype Subset"

#: apps/client/src/pages/builder/_components/sections/typography.tsx:121
msgid "Font Variants"
msgstr "Lettertypevarianten"

#: apps/client/src/pages/builder/_components/sections/notes.tsx:30
msgid "For example, information regarding which companies you sent this resume to or the links to the job descriptions can be noted down here."
msgstr "Hier kunt u bijvoorbeeld informatie noteren over naar welke bedrijven u deze CV hebt gestuurd, of de links naar de functiebeschrijvingen."

#: apps/client/src/pages/dashboard/settings/_sections/openai.tsx:107
msgid "Forget"
msgstr "Vergeten"

#: apps/client/src/pages/auth/login/page.tsx:120
msgid "Forgot Password?"
msgstr "Wachtwoord Vergeten?"

#: apps/client/src/pages/auth/forgot-password/page.tsx:68
msgid "Forgot your password?"
msgstr "Bent u uw wachtwoord vergeten?"

#: apps/client/src/pages/builder/_components/sections/page.tsx:32
#: apps/client/src/pages/builder/_components/sections/page.tsx:40
msgid "Format"
msgstr "Formaat"

#: apps/client/src/pages/builder/_components/sections/information.tsx:49
msgid "Found a bug, or have an idea for a new feature?"
msgstr "Heb je een bug gevonden of heb je een idee voor een nieuwe functie?"

<<<<<<< HEAD
#: apps/client/src/pages/pricing/sections/cards/Product.tsx:168
msgid "Free updates: <0>6 months</0>"
msgstr ""
=======
#: apps/client/src/pages/home/sections/features/index.tsx:46
msgid "Free, forever"
msgstr "Gratis, voor altijd"
>>>>>>> 890875ad

#: apps/client/src/components/ai-actions.tsx:151
#: apps/client/src/components/ai-actions.tsx:154
msgid "Friendly"
msgstr "Gebruiksvriendelijk"

#: apps/client/src/pages/home/sections/templates/index.tsx:12
msgid "Fuel your career success with our top-tier Resume Builder templates. Unleash the potential of your professional story, crafted with precision and innovation. Find the perfect template to make your resume stand out and climb the ranks in Google's search results. Elevate your career with a resume that leaves a lasting impression!"
msgstr ""

#: apps/client/src/pages/builder/_components/sections/basics.tsx:32
msgid "Full Name"
msgstr "Volledige Naam"

#: apps/client/src/pages/dashboard/resumes/_dialogs/resume.tsx:223
msgid "Generate a random title for your resume"
msgstr "Genereer een willekeurige titel voor uw CV"

<<<<<<< HEAD
#: apps/client/src/pages/home/sections/features/index.tsx:23
msgid "Get personalized recommendations for relevant achievements, quantifiable results, and action verbs to showcase your impact and drive."
msgstr ""

#: apps/client/src/pages/home/sections/features/index.tsx:18
msgid "Get real-time feedback and suggestions for improvement, from grammar and formatting checks to ensuring your resume is clear, concise, and impactful."
msgstr ""
=======
#: apps/client/src/pages/home/sections/hero/call-to-action.tsx:33
msgid "Get Started"
msgstr "Aan De Slag"
>>>>>>> 890875ad

#: apps/client/src/pages/auth/_components/social-auth.tsx:18
msgid "GitHub"
msgstr "GitHub"

#: apps/client/src/pages/home/sections/statistics/index.tsx:12
msgid "GitHub Stars"
msgstr "GitHub Sterren"

#: apps/client/src/pages/dashboard/resumes/_dialogs/resume.tsx:208
msgid "Give your old resume a new name."
msgstr "Geef uw oude CV een nieuwe naam."

#: apps/client/src/pages/auth/verify-email/page.tsx:67
#: apps/client/src/pages/home/sections/hero/call-to-action.tsx:18
msgid "Go to Dashboard"
msgstr "Ga naar het Dashboard"

#: apps/client/src/pages/auth/_components/social-auth.tsx:31
msgid "Google"
msgstr "Google"

#: apps/client/src/pages/builder/_components/sections/picture/options.tsx:207
msgid "Grayscale"
msgstr "Grijswaarden"

#: apps/client/src/pages/dashboard/resumes/page.tsx:41
msgid "Grid"
msgstr "Raster"

#: apps/client/src/pages/builder/_components/sections/basics.tsx:42
msgid "Headline"
msgstr "Titel"

#: apps/client/src/pages/dashboard/settings/_sections/account.tsx:106
msgid "Here, you can update your account information such as your profile picture, name and username."
msgstr "Hier kunt u uw account informatie bijwerken, zoals uw profielfoto, naam en gebruikersnaam."

#: apps/client/src/pages/dashboard/settings/_sections/payment.tsx:32
msgid "Here, you can update your payment information such as your subscriptions."
msgstr ""

#: apps/client/src/pages/dashboard/settings/_sections/profile.tsx:62
msgid "Here, you can update your profile to customize and personalize your experience."
msgstr "Hier kunt u uw profiel bijwerken om uw ervaring aan te passen en te personaliseren."

#: apps/client/src/pages/builder/sidebars/left/dialogs/languages.tsx:76
#: apps/client/src/pages/builder/sidebars/left/dialogs/skills.tsx:90
#: apps/client/src/pages/builder/sidebars/left/sections/picture/options.tsx:185
msgid "Hidden"
msgstr "Verborgen"

#: apps/client/src/pages/builder/_components/sections/shared/section-options.tsx:79
msgid "Hide"
msgstr "Verbergen"

#: apps/client/src/pages/builder/_components/sections/typography.tsx:179
msgid "Hide Icons"
msgstr "Pictogrammen Verbergen"

#: apps/client/src/pages/auth/login/page.tsx:104
#: apps/client/src/pages/auth/register/page.tsx:174
#: apps/client/src/pages/auth/reset-password/page.tsx:88
msgid "Hold <0>Ctrl</0> to display your password temporarily."
msgstr "Houd <0>Ctrl</0> ingedrukt om uw wachtwoord tijdelijk weer te geven."

#: apps/client/src/pages/builder/_components/sections/picture/options.tsx:100
msgid "Horizontal"
msgstr "Horizontaal"

#: apps/client/src/pages/home/sections/keywords/index.tsx:59
msgid "Host your resume publicly"
msgstr "Publiceer uw CV"

#: apps/client/src/pages/home/sections/faq/index.tsx:178
msgid "How can I track who has viewed my live resume?"
msgstr ""

#: apps/client/src/pages/home/sections/faq/index.tsx:160
msgid "How does the AI help me build a better resume?"
msgstr ""

#: apps/client/src/pages/home/sections/faq/index.tsx:77
msgid "How does the OpenAI Integration work?"
msgstr ""

#: apps/client/src/pages/home/sections/faq/index.tsx:125
msgid "How does your AI resume builder work?"
msgstr ""

#: apps/client/src/pages/home/sections/testimonials/index.tsx:70
msgid "I always love to hear from the users of Reactive Resume with feedback or support. Here are some of the messages I've received. If you have any feedback, feel free to drop me an email at <0>{email}</0>."
msgstr "Ik hoor altijd graag feedback of ondersteuning van de gebruikers van Reactive Resume. Hier zijn enkele berichten die ik heb ontvangen. Als u feedback hebt, stuur mij dan een e-mail op <0>{email}</0>."

<<<<<<< HEAD
#: apps/client/src/pages/builder/_components/dialogs/profiles.tsx:87
msgid "Icon"
msgstr "Pictogram"

=======
#: apps/client/src/pages/builder/sidebars/left/dialogs/profiles.tsx:96
msgid "Icon"
msgstr "Pictogram"

#: apps/client/src/pages/home/sections/logo-cloud/index.tsx:47
msgid "If this app has helped you with your job hunt, let me know by reaching out through <0>this contact form</0>."
msgstr "Als deze app u heeft geholpen bij uw zoektocht naar een baan, laat mij het zeker weten door contact op te nemen via <0>dit contactformulier</0>."

>>>>>>> 890875ad
#: apps/client/src/pages/dashboard/settings/_dialogs/two-factor.tsx:126
msgid "If you disable two-factor authentication, you will no longer be required to enter a verification code when logging in."
msgstr "Als u verificatie op basis van twee factoren uitschakelt, hoeft u niet langer een verificatiecode in te voeren wanneer u inlogt."

#: apps/client/src/pages/home/sections/support/index.tsx:59
msgid "If you're multilingual, we'd love your help in bringing the app to more languages and communities. Don't worry if you don't see your language on the list - just give me a shout-out on GitHub, and I'll make sure to include it. Ready to get started? Jump into translation over at Crowdin by clicking the link below."
msgstr "Als u meertalig bent, zouden we uw hulp erg op prijs stellen om de app naar meer talen en gemeenschappen te brengen. Maakt u zich geen zorgen als u uw taal niet op de lijst ziet staan - geef me gewoon een shout-out op GitHub, en ik zal ervoor zorgen dat uw taal wordt toegevoegd. Klaar om te beginnen? Ga aan de slag met vertalen bij Crowdin door op de onderstaande link te klikken."

#: apps/client/src/pages/dashboard/resumes/_dialogs/import.tsx:309
msgid "Import"
msgstr "Importeren"

#: apps/client/src/pages/dashboard/resumes/_dialogs/import.tsx:208
#: apps/client/src/pages/dashboard/resumes/_layouts/grid/_components/import-card.tsx:24
#: apps/client/src/pages/dashboard/resumes/_layouts/list/_components/import-item.tsx:18
msgid "Import an existing resume"
msgstr "Een bestaand cv importeren"

#: apps/client/src/components/ai-actions.tsx:115
msgid "Improve Writing"
msgstr "Schrijven verbeteren"

#: apps/client/src/pages/dashboard/settings/_dialogs/two-factor.tsx:186
msgid "In case you are unable to scan this QR Code, you can also copy-paste this link into your authenticator app."
msgstr "Als u deze QR Code niet kunt scannen, kunt u deze link ook in uw authenticator app kopiëren-plakken."

#: apps/client/src/pages/dashboard/settings/_sections/security.tsx:70
msgid "In this section, you can change your password and enable/disable two-factor authentication."
msgstr "In dit gedeelte kunt u uw wachtwoord wijzigen en verificatie met twee factoren in-/uitschakelen."

#: apps/client/src/pages/dashboard/settings/_sections/danger.tsx:64
msgid "In this section, you can delete your account and all the data associated to your user, but please keep in mind that <0>this action is irreversible</0>."
msgstr "In dit gedeelte kunt u uw account en alle aan uw gebruiker gekoppelde gegevens verwijderen, maar houd er rekening mee dat <0>deze actie onomkeerbaar</0> is."

#: apps/client/src/pages/pricing/sections/cards/Product.tsx:95
msgid "Individual configuration"
msgstr ""

#: apps/client/src/pages/builder/_components/sections/information.tsx:122
#: apps/client/src/pages/builder/_layout/advance/_components/sidebars/right/index.tsx:107
#: apps/client/src/pages/builder/_layout/simple/_components/left/options.tsx:77
msgid "Information"
msgstr "Informatie"

#: apps/client/src/pages/builder/_components/dialogs/education.tsx:44
msgid "Institution"
msgstr "Instituut"

#: apps/client/src/pages/home/sections/faq/index.tsx:143
msgid "Is my live resume publicly accessible?"
msgstr ""

#: apps/client/src/pages/builder/_components/dialogs/certifications.tsx:58
msgid "Issuer"
msgstr "Uitgever"

#: apps/client/src/services/errors/translate-error.ts:7
msgid "It doesn't look like a user exists with the credentials you provided."
msgstr "Het lijkt er niet op dat er een gebruiker bestaat met de gegevens die u hebt opgegeven."

#: apps/client/src/services/errors/translate-error.ts:27
msgid "It looks like the backup code you provided is invalid or used. Please try again."
msgstr "Het lijkt erop dat de back-upcode die u hebt opgegeven ongeldig of gebruikt is. Probeer het opnieuw."

#: apps/client/src/services/errors/translate-error.ts:15
msgid "It looks like the reset token you provided is invalid. Please try restarting the password reset process again."
msgstr "Het lijkt erop dat het resettoken dat u hebt opgegeven ongeldig is. Probeer het resetten van het wachtwoord opnieuw te starten."

#: apps/client/src/services/errors/translate-error.ts:33
msgid "It looks like the resume you're looking for doesn't exist."
msgstr "Het lijkt erop dat de CV die u zoekt niet bestaat."

#: apps/client/src/services/errors/translate-error.ts:25
msgid "It looks like the two-factor authentication code you provided is invalid. Please try again."
msgstr "Het lijkt erop dat de tweestapsverificatiecode die u heeft opgegeven ongeldig is. Probeer het opnieuw."

#: apps/client/src/services/errors/translate-error.ts:17
msgid "It looks like the verification token you provided is invalid. Please try restarting the verification process again."
msgstr "Het lijkt erop dat het verificatietoken dat u hebt opgegeven ongeldig is. Probeer het verificatieproces opnieuw te starten."

#: apps/client/src/services/errors/translate-error.ts:19
msgid "It looks like your email address has already been verified."
msgstr "Het lijkt erop dat uw e-mailadres al geverifiëerd is."

#: apps/client/src/components/suggestions/search.tsx:21
#: apps/client/src/pages/dashboard/resumes/_dialogs/resume.tsx:263
msgid "Job Title"
msgstr ""

#: apps/client/src/pages/auth/register/page.tsx:109
msgctxt "Localized version of a placeholder name. For example, Max Mustermann in German or Jan Kowalski in Polish."
msgid "John Doe"
msgstr "Jan Janssen"

#: apps/client/src/pages/auth/register/page.tsx:130
msgctxt "Localized version of a placeholder username. For example, max.mustermann in German or jan.kowalski in Polish."
msgid "john.doe"
msgstr "jan.janssen"

#: apps/client/src/pages/auth/register/page.tsx:151
msgctxt "Localized version of a placeholder email. For example, max.mustermann@example.de in German or jan.kowalski@example.pl in Polish."
msgid "john.doe@example.com"
msgstr "jan.janssen@example.com"

#: apps/client/src/pages/builder/_components/sections/export.tsx:54
msgid "JSON"
msgstr "JSON"

#: apps/client/src/pages/builder/sidebars/left/dialogs/custom-section.tsx:149
#: apps/client/src/pages/builder/sidebars/left/dialogs/interests.tsx:63
#: apps/client/src/pages/builder/sidebars/left/dialogs/projects.tsx:130
#: apps/client/src/pages/builder/sidebars/left/dialogs/skills.tsx:107
msgid "Keywords"
msgstr "Sleutelwoorden"

#: apps/client/src/pages/builder/_components/sections/shared/url-input.tsx:39
#: apps/client/src/pages/builder/_components/sections/shared/url-input.tsx:49
msgid "Label"
msgstr "Label"

#: apps/client/src/pages/dashboard/settings/_sections/profile.tsx:95
msgid "Language"
msgstr "Taal"

#: apps/client/src/pages/dashboard/resumes/_layouts/grid/_components/resume-card.tsx:194
#: apps/client/src/pages/dashboard/resumes/_layouts/list/_components/resume-item.tsx:149
msgid "Last updated {lastUpdated}"
msgstr "Laatst bijgewerkt {lastUpdated}"

#: apps/client/src/pages/builder/_components/sections/layout.tsx:207
#: apps/client/src/pages/builder/_layout/advance/_components/sidebars/right/index.tsx:67
#: apps/client/src/pages/builder/_layout/simple/_components/left/options.tsx:37
msgid "Layout"
msgstr "Layout"

#: apps/client/src/pages/builder/_components/sections/page.tsx:44
msgid "Letter"
msgstr "Brief"

#: apps/client/src/pages/builder/sidebars/left/dialogs/languages.tsx:64
#: apps/client/src/pages/builder/sidebars/left/dialogs/skills.tsx:77
msgid "Level"
msgstr "Niveau"

#: apps/client/src/pages/dashboard/settings/_sections/profile.tsx:81
msgid "Light"
msgstr "Licht"

#: apps/client/src/pages/home/sections/keywords/index.tsx:61
msgid "Light or dark theme"
msgstr "Licht of donker thema"

#: apps/client/src/pages/builder/_components/sections/typography.tsx:152
msgid "Line Height"
msgstr "Regelafstand"

#: apps/client/src/pages/auth/_components/social-auth.tsx:44
msgid "LinkedIn"
msgstr ""

#: apps/client/src/pages/dashboard/resumes/_layouts/grid/_components/import-card.tsx:29
#: apps/client/src/pages/dashboard/resumes/_layouts/list/_components/import-item.tsx:23
msgid "LinkedIn, JSON Resume, etc."
msgstr "LinkedIn, JSON CV, enz."

#: apps/client/src/pages/dashboard/resumes/page.tsx:45
msgid "List"
msgstr "Lijst"

#: apps/client/src/pages/builder/sidebars/left/dialogs/custom-section.tsx:99
#: apps/client/src/pages/builder/sidebars/left/dialogs/experience.tsx:86
#: apps/client/src/pages/builder/sidebars/left/dialogs/volunteer.tsx:81
#: apps/client/src/pages/builder/sidebars/left/sections/basics.tsx:83
msgid "Location"
msgstr "Locatie"

#: apps/client/src/pages/dashboard/resumes/_dialogs/lock.tsx:51
#: apps/client/src/pages/dashboard/resumes/_layouts/grid/_components/resume-card.tsx:121
#: apps/client/src/pages/dashboard/resumes/_layouts/grid/_components/resume-card.tsx:222
#: apps/client/src/pages/dashboard/resumes/_layouts/list/_components/resume-item.tsx:122
#: apps/client/src/pages/dashboard/resumes/_layouts/list/_components/resume-item.tsx:192
msgid "Lock"
msgstr "Vergrendelen"

#: apps/client/src/pages/home/sections/keywords/index.tsx:56
msgid "Lock a resume to prevent editing"
msgstr "Vergrendel een CV om bewerking te voorkomen"

#: apps/client/src/pages/dashboard/resumes/_dialogs/lock.tsx:43
msgid "Locking a resume will prevent any further changes to it. This is useful when you have already shared your resume with someone and you don't want to accidentally make any changes to it."
msgstr "Een CV vergrendelen voorkomt dat er nog wijzigingen in worden aangebracht. Dit is handig wanneer u uw CV al met iemand hebt gedeeld en u er niet per ongeluk wijzigingen in wilt aanbrengen."

#: apps/client/src/components/user-options.tsx:34
#: apps/client/src/pages/home/sections/hero/call-to-action.tsx:23
msgid "Logout"
msgstr "Uitloggen"

#: apps/client/src/pages/auth/verify-otp/page.tsx:64
msgid "Lost your device?"
msgstr "Bent u uw apparaat kwijt?"

#: apps/client/src/pages/builder/_components/sections/layout.tsx:255
msgid "Main"
msgstr "Algemeen"

#: apps/client/src/pages/home/sections/keywords/index.tsx:51
msgid "Manage multiple resumes"
msgstr "Meerdere CV's beheren"

#: apps/client/src/pages/dashboard/settings/_sections/payment.tsx:38
#: apps/client/src/pages/dashboard/settings/_sections/payment.tsx:48
msgid "Manage Subscription"
msgstr ""

#. The month and year should be uniform across all languages.
#: apps/client/src/pages/builder/_components/dialogs/awards.tsx:72
#: apps/client/src/pages/builder/_components/dialogs/certifications.tsx:74
#: apps/client/src/pages/builder/_components/dialogs/publications.tsx:74
msgid "March 2023"
msgstr "maart 2023"

#: apps/client/src/pages/builder/sidebars/left/dialogs/education.tsx:112
#: apps/client/src/pages/builder/sidebars/left/dialogs/experience.tsx:74
#: apps/client/src/pages/builder/sidebars/left/dialogs/projects.tsx:82
#: apps/client/src/pages/builder/sidebars/left/dialogs/volunteer.tsx:69
msgid "March 2023 - Present"
msgstr "maart 2023 - Heden"

#: apps/client/src/pages/builder/_components/sections/page.tsx:50
msgid "Margin"
msgstr "Marge"

<<<<<<< HEAD
=======
#: apps/client/src/pages/home/sections/features/index.tsx:48
msgid "MIT License"
msgstr "MIT Licentie"

>>>>>>> 890875ad
#: apps/client/src/pages/auth/register/page.tsx:106
#: apps/client/src/pages/builder/sidebars/left/dialogs/custom-section.tsx:57
#: apps/client/src/pages/builder/sidebars/left/dialogs/interests.tsx:48
#: apps/client/src/pages/builder/sidebars/left/dialogs/languages.tsx:36
#: apps/client/src/pages/builder/sidebars/left/dialogs/projects.tsx:52
#: apps/client/src/pages/builder/sidebars/left/dialogs/publications.tsx:39
#: apps/client/src/pages/builder/sidebars/left/dialogs/references.tsx:39
#: apps/client/src/pages/builder/sidebars/left/dialogs/skills.tsx:49
#: apps/client/src/pages/builder/sidebars/left/sections/custom/section.tsx:43
#: apps/client/src/pages/dashboard/settings/_sections/account.tsx:152
msgid "Name"
msgstr "Naam"

#: apps/client/src/pages/builder/_components/dialogs/certifications.tsx:44
msgctxt "Name of the Certification"
msgid "Name"
msgstr "Naam"

<<<<<<< HEAD
#: apps/client/src/pages/home/sections/faq/index.tsx:196
msgid "Need help navigating the world of Live Resumes and AI Resume Builders?"
msgstr ""

#: apps/client/src/pages/builder/_components/dialogs/profiles.tsx:44
=======
#: apps/client/src/pages/builder/sidebars/left/dialogs/profiles.tsx:53
>>>>>>> 890875ad
msgid "Network"
msgstr "Netwerk"

#: apps/client/src/pages/dashboard/settings/_sections/security.tsx:85
msgid "New Password"
msgstr "Nieuw Wachtwoord"

<<<<<<< HEAD
#: apps/client/src/pages/builder/_layout/simple/_components/left/section-area.tsx:85
msgid "Next"
msgstr ""

#: apps/client/src/components/locale-combobox.tsx:43
=======
#: apps/client/src/components/locale-combobox.tsx:45
>>>>>>> 890875ad
msgid "No results found"
msgstr "Geen resultaten gevonden"

<<<<<<< HEAD
#: apps/client/src/pages/pricing/sections/cards/Product.tsx:111
msgid "No setup, or hidden fees"
msgstr ""
=======
#: apps/client/src/pages/home/sections/features/index.tsx:49
msgid "No user tracking or advertising"
msgstr "Geen tracking van gebruikers en geen reclame"
>>>>>>> 890875ad

#: apps/client/src/pages/dashboard/settings/_dialogs/two-factor.tsx:131
msgid "Note: This will make your account less secure."
msgstr "Let op: Dit maakt uw account minder veilig."

#: apps/client/src/pages/builder/_components/sections/notes.tsx:17
#: apps/client/src/pages/builder/_layout/advance/_components/sidebars/right/index.tsx:102
#: apps/client/src/pages/builder/_layout/simple/_components/left/options.tsx:72
msgid "Notes"
msgstr "Aantekeningen"

#: apps/client/src/pages/auth/verify-otp/page.tsx:82
msgid "One-Time Password"
msgstr "Eenmalig Wachtwoord"

#: apps/client/src/components/ai-actions.tsx:67
#: apps/client/src/libs/axios.ts:34
#: apps/client/src/pages/dashboard/resumes/_dialogs/import.tsx:188
#: apps/client/src/services/resume/print.tsx:26
msgid "Oops, the server returned an error."
msgstr "Oeps, de server gaf een fout."

#: apps/client/src/pages/dashboard/resumes/_layouts/grid/_components/resume-card.tsx:83
#: apps/client/src/pages/dashboard/resumes/_layouts/grid/_components/resume-card.tsx:204
#: apps/client/src/pages/dashboard/resumes/_layouts/list/_components/resume-item.tsx:84
#: apps/client/src/pages/dashboard/resumes/_layouts/list/_components/resume-item.tsx:174
msgid "Open"
msgstr "Open"

<<<<<<< HEAD
=======
#: apps/client/src/pages/home/sections/features/index.tsx:47
msgid "Open Source"
msgstr "Open Source"

>>>>>>> 890875ad
#: apps/client/src/services/openai/change-tone.ts:30
#: apps/client/src/services/openai/fix-grammar.ts:28
#: apps/client/src/services/openai/improve-writing.ts:28
msgid "OpenAI did not return any choices for your text."
msgstr "OpenAI gaf geen keuzen voor uw text."

#: apps/client/src/pages/dashboard/settings/_sections/openai.tsx:52
msgid "OpenAI Integration"
msgstr "OpenAI-Integratie"

#: apps/client/src/pages/home/sections/features/index.tsx:27
msgid "Optimize Your Online Presence"
msgstr ""

#: apps/client/src/pages/builder/_components/sections/page.tsx:67
#: apps/client/src/pages/builder/_components/sections/typography.tsx:169
msgid "Options"
msgstr "Opties"

#: apps/client/src/pages/auth/layout.tsx:47
msgctxt "The user can either login with email/password, or continue with GitHub or Google."
msgid "or continue with"
msgstr "of ga verder met"

#: apps/client/src/pages/builder/_components/dialogs/volunteer.tsx:44
msgid "Organization"
msgstr "Organisatie"

#: apps/client/src/pages/home/sections/faq/index.tsx:129
msgid "Our AI resume builder analyzes your information and provides personalized recommendations for content, keywords, and formatting. It also helps you optimize your resume for ATS and ensures it is professional and impactful."
msgstr ""

#: apps/client/src/pages/home/sections/faq/index.tsx:182
msgid "Our Live Resume Analytics feature provides detailed reports on viewer engagement, including the number of views, time spent, and actions taken."
msgstr ""

#: apps/client/src/pages/builder/_components/sections/page.tsx:26
#: apps/client/src/pages/builder/_layout/advance/_components/sidebars/right/index.tsx:82
#: apps/client/src/pages/builder/_layout/simple/_components/left/options.tsx:52
msgid "Page"
msgstr "Pagina"

#: apps/client/src/pages/builder/_components/sections/layout.tsx:237
msgid "Page {0}"
msgstr "Pagina {0}"

#: apps/client/src/pages/auth/login/page.tsx:99
#: apps/client/src/pages/auth/register/page.tsx:169
#: apps/client/src/pages/auth/reset-password/page.tsx:83
#: apps/client/src/pages/dashboard/settings/_sections/security.tsx:76
msgid "Password"
msgstr "Wachtwoord"

#: apps/client/src/pages/dashboard/settings/_sections/payment.tsx:30
msgid "Payment"
msgstr ""

#: apps/client/src/pages/builder/_components/sections/export.tsx:72
msgid "PDF"
msgstr "PDF"

#: apps/client/src/pages/home/sections/keywords/index.tsx:55
msgid "Personal notes for each resume"
msgstr "Persoonlijke notities voor elk CV"

#: apps/client/src/pages/builder/_components/sections/basics.tsx:74
msgid "Phone"
msgstr "Telefoon"

#: apps/client/src/pages/auth/layout.tsx:76
msgid "Photograph by Patrick Tomasso"
msgstr "Foto door Patrick Tomasso"

#: apps/client/src/pages/home/sections/features/index.tsx:66
msgid "Pick any font from Google Fonts"
msgstr "Kies een lettertype uit Google Fonts"

#: apps/client/src/pages/builder/_components/sections/picture/section.tsx:69
#: apps/client/src/pages/dashboard/settings/_sections/account.tsx:120
msgid "Picture"
msgstr "Foto"

#: apps/client/src/pages/auth/verify-email/page.tsx:59
msgid "Please note that this step is completely optional."
msgstr "Let op: deze stap is volledig optioneel."

#: apps/client/src/pages/dashboard/resumes/_dialogs/import.tsx:225
msgid "Please select a file type"
msgstr "Selecteer een bestandstype"

#: apps/client/src/pages/dashboard/settings/_dialogs/two-factor.tsx:226
msgid "Please store your backup codes in a secure location. You can use one of these one-time use codes to login in case you lose access to your authenticator app."
msgstr "Bewaar uw back-upcodes op een veilige plaats. U kunt één van deze codes gebruiken om in te loggen in het geval dat u toegang tot uw authenticatie-app verliest."

#: apps/client/src/pages/builder/_components/sections/picture/options.tsx:106
msgid "Portrait"
msgstr "Staand"

#: apps/client/src/pages/builder/_components/dialogs/experience.tsx:59
msgctxt "Position held at a company, for example, Software Engineer"
msgid "Position"
msgstr "Positie"

#: apps/client/src/pages/builder/_components/dialogs/volunteer.tsx:58
msgid "Position"
msgstr "Positie"

<<<<<<< HEAD
#: apps/client/src/pages/builder/_components/dialogs/profiles.tsx:103
msgid "Powered by <0>Simple Icons</0>"
msgstr ""

#: apps/client/src/pages/pricing/sections/cards/Product.tsx:148
msgid "Premium support: <0>6 months</0>"
msgstr ""

#: apps/client/src/pages/builder/_layout/simple/_components/left/section-area.tsx:75
msgid "Previous"
msgstr ""
=======
#: apps/client/src/pages/home/sections/features/index.tsx:97
msgid "Powered by"
msgstr "Mogelijk gemaakt door"

#: apps/client/src/pages/builder/sidebars/left/dialogs/profiles.tsx:115
msgid "Powered by <0>Simple Icons</0>"
msgstr "Mogelijk gemaakt door <0>Simple Icons</0>"
>>>>>>> 890875ad

#: apps/client/src/pages/pricing/sections/cards/Product.tsx:32
msgid "Pricing Plans"
msgstr ""

#: apps/client/src/pages/builder/_components/sections/theme.tsx:43
msgid "Primary Color"
msgstr "Primaire kleur"

#: apps/client/src/components/ai-actions.tsx:139
#: apps/client/src/components/ai-actions.tsx:142
msgid "Professional"
msgstr "Professioneel"

#: apps/client/src/pages/dashboard/settings/_sections/profile.tsx:60
msgid "Profile"
msgstr "Profiel"

#: apps/client/src/pages/builder/_components/sections/sharing.tsx:55
msgid "Public"
msgstr "Openbaar"

#: apps/client/src/pages/builder/_components/dialogs/publications.tsx:58
msgid "Publisher"
msgstr "Uitgever"

#: apps/client/src/pages/builder/_components/sections/information.tsx:69
msgid "Raise an issue"
msgstr "Probleem aankaarten"

#: apps/client/src/pages/auth/backup-otp/page.tsx:52
#: apps/client/src/pages/auth/forgot-password/page.tsx:49
#: apps/client/src/pages/auth/login/page.tsx:55
#: apps/client/src/pages/auth/register/page.tsx:67
#: apps/client/src/pages/auth/reset-password/page.tsx:60
#: apps/client/src/pages/auth/verify-email/page.tsx:43
#: apps/client/src/pages/auth/verify-otp/page.tsx:52
#: apps/client/src/pages/builder/page.tsx:41
#: apps/client/src/pages/dashboard/resumes/page.tsx:20
#: apps/client/src/pages/dashboard/settings/page.tsx:17
#: apps/client/src/pages/home/components/footer.tsx:17
#: apps/client/src/pages/home/page.tsx:21
#: apps/client/src/pages/pricing/page.tsx:17
#: apps/client/src/pages/public/page.tsx:71
#: apps/client/src/pages/public/page.tsx:93
msgid "Reactive Resume"
msgstr "Reactive Resume"

<<<<<<< HEAD
=======
#: apps/client/src/pages/home/sections/logo-cloud/index.tsx:39
msgid "Reactive Resume has helped people land jobs at these great companies:"
msgstr "Reactive Resume heeft mensen aan een baan geholpen bij deze geweldige bedrijven:"

>>>>>>> 890875ad
#: apps/client/src/pages/home/sections/support/index.tsx:12
msgid "Reactive Resume is a free and open-source project crafted mostly by me, and your support would be greatly appreciated. If you're inclined to contribute, and only if you can afford to, consider making a donation through any of the listed platforms. Additionally, donations to Reactive Resume through Open Collective are tax-exempt, as the project is fiscally hosted by Open Collective Europe."
msgstr "Reactive Resume is een gratis en open-source project dat grotendeels door mij is gemaakt, en uw steun zou zeer op prijs worden gesteld. Als u wilt bijdragen, en alleen als u het zich kunt veroorloven, overweeg dan een donatie te doen via één van de genoemde platforms. Bovendien zijn donaties aan Reactive Resume via Open Collective belastingvrij, omdat het project fiscaal gehost wordt door Open Collective Europe."

<<<<<<< HEAD
=======
#: apps/client/src/pages/home/sections/features/index.tsx:108
msgid "Reactive Resume is a passion project of over 3 years of hard work, and with that comes a number of re-iterated ideas and features that have been built to (near) perfection."
msgstr "Reactief Resume is een passieproject van meer dan 3 jaar hard werk, en daar komen een aantal ideeën en functies bij kijken die - na vele iteraties - (bijna) tot perfectie zijn uitgebouwd."

>>>>>>> 890875ad
#: apps/client/src/pages/home/sections/contributors/index.tsx:22
msgid "Reactive Resume thrives thanks to its vibrant community. This project owes its progress to numerous individuals who've dedicated their time and skills. Below, we celebrate the coders who've enhanced its features on GitHub and the linguists whose translations on Crowdin have made it accessible to a broader audience."
msgstr "Reactive Resume is succesvol dankzij de levendige gemeenschap. Dit project dankt zijn vooruitgang aan de talloze mensen die hier hun tijd en vaardigheden aan hebben toegewijd. Hieronder vieren we de programmeurs die de functies op GitHub hebben verbeterd, en de linguïsten wiens vertalingen op Crowdin alles toegankelijker hebben gemaakt voor een breder publiek."

#: apps/client/src/pages/home/sections/features/index.tsx:37
msgid "Real-Time Engagement Tracking"
msgstr ""

#: apps/client/src/components/suggestions/list.tsx:17
msgid "Recommendations"
msgstr ""

#: apps/client/src/pages/builder/_layout/advance/_components/toolbar.tsx:85
#: apps/client/src/pages/builder/_layout/simple/_components/toolbar.tsx:86
msgid "Redo"
msgstr "Opnieuw"

#: apps/client/src/pages/builder/_components/sections/shared/section-list-item.tsx:110
#: apps/client/src/pages/builder/_components/sections/shared/section-list-item.tsx:137
#: apps/client/src/pages/builder/_components/sections/shared/section-options.tsx:130
msgid "Remove"
msgstr "Verwijderen"

#: apps/client/src/pages/builder/_components/sections/layout.tsx:241
msgid "Remove Page"
msgstr "Pagina verwijderen"

#: apps/client/src/pages/builder/_components/sections/shared/section-options.tsx:84
#: apps/client/src/pages/dashboard/resumes/_layouts/grid/_components/resume-card.tsx:92
#: apps/client/src/pages/dashboard/resumes/_layouts/grid/_components/resume-card.tsx:208
#: apps/client/src/pages/dashboard/resumes/_layouts/list/_components/resume-item.tsx:93
#: apps/client/src/pages/dashboard/resumes/_layouts/list/_components/resume-item.tsx:178
msgid "Rename"
msgstr "Hernoemen"

#: apps/client/src/pages/dashboard/settings/_sections/account.tsx:198
msgid "Resend email confirmation link"
msgstr "Bevestigingslink opnieuw verzenden"

#: apps/client/src/pages/builder/_components/sections/shared/section-options.tsx:125
msgid "Reset"
msgstr "Resetten"

#: apps/client/src/pages/builder/_components/sections/layout.tsx:210
msgid "Reset Layout"
msgstr "Lay-out Resetten"

#: apps/client/src/pages/auth/reset-password/page.tsx:60
#: apps/client/src/pages/auth/reset-password/page.tsx:65
msgid "Reset your password"
msgstr "Reset je wachtwoord"

#: apps/client/src/pages/builder/_layout/advance/_components/toolbar.tsx:111
#: apps/client/src/pages/builder/_layout/simple/_components/toolbar.tsx:111
msgid "Reset Zoom"
msgstr "Zoom Herstellen"

#: apps/client/src/pages/dashboard/_components/sidebar.tsx:86
#: apps/client/src/pages/dashboard/resumes/page.tsx:20
#: apps/client/src/pages/dashboard/resumes/page.tsx:35
msgid "Resumes"
msgstr "CV's"

#: apps/client/src/pages/home/sections/statistics/index.tsx:14
msgid "Resumes Generated"
msgstr "CV's Gegenereerd"

#: apps/client/src/pages/builder/_components/sections/picture/options.tsx:143
msgid "Rounded"
msgstr "Afgeronde hoeken"

#: apps/client/src/pages/builder/sidebars/left/sections/shared/section-dialog.tsx:169
#: apps/client/src/pages/dashboard/resumes/_dialogs/resume.tsx:244
#: apps/client/src/pages/dashboard/settings/_sections/account.tsx:216
#: apps/client/src/pages/dashboard/settings/_sections/profile.tsx:125
msgid "Save Changes"
msgstr "Wijzigingen Opslaan"

#: apps/client/src/pages/dashboard/settings/_dialogs/two-factor.tsx:166
msgid "Scan the QR code below with your authenticator app to setup 2FA on your account."
msgstr "Scan de onderstaande QR-code met uw authenticator-app om 2FA in te stellen op uw account."

#. Score or honors for the degree, for example, CGPA or magna cum laude
#: apps/client/src/pages/builder/_components/dialogs/education.tsx:97
msgid "Score"
msgstr "Resultaat"

#: apps/client/src/pages/builder/_components/sections/typography.tsx:98
msgid "Search for a font family"
msgstr "Een lettertypefamilie zoeken"

#: apps/client/src/pages/builder/_components/sections/typography.tsx:113
msgid "Search for a font subset"
msgstr "Zoek naar een lettertype subset"

#: apps/client/src/pages/builder/_components/sections/typography.tsx:126
msgid "Search for a font variant"
msgstr "Zoeken naar een lettertype-variant"

#: apps/client/src/components/locale-combobox.tsx:42
msgid "Search for a language"
msgstr "Een taal zoeken"

#: apps/client/src/pages/home/sections/keywords/index.tsx:48
msgid "Secure with two-factor authentication"
msgstr "Beveiligen met tweestapsverificatie"

#: apps/client/src/pages/dashboard/settings/_sections/security.tsx:68
msgid "Security"
msgstr "Beveiliging"

<<<<<<< HEAD
#: apps/client/src/pages/home/sections/features/index.tsx:38
msgid "See how many recruiters have viewed your Live Resume, how long they spent on each section, and what actions they took."
msgstr ""
=======
#: apps/client/src/pages/home/sections/features/index.tsx:50
msgid "Self-host with Docker"
msgstr "Zelf hosten met Docker"
>>>>>>> 890875ad

#: apps/client/src/pages/auth/forgot-password/page.tsx:98
msgid "Send Email"
msgstr "E-mail Verzenden"

#: apps/client/src/pages/builder/_components/sections/information.tsx:79
msgid "Send me a message"
msgstr "Stuur mij een bericht"

#: apps/client/src/components/user-options.tsx:28
#: apps/client/src/pages/dashboard/_components/sidebar.tsx:92
#: apps/client/src/pages/dashboard/settings/page.tsx:17
#: apps/client/src/pages/dashboard/settings/page.tsx:27
msgid "Settings"
msgstr "Instellingen"

#: apps/client/src/pages/dashboard/settings/_dialogs/two-factor.tsx:157
msgid "Setup two-factor authentication on your account"
msgstr "Stel tweestapsverificatie in voor uw account"

#: apps/client/src/pages/builder/_components/sections/sharing.tsx:39
#: apps/client/src/pages/builder/_layout/advance/_components/sidebars/right/index.tsx:87
#: apps/client/src/pages/builder/_layout/simple/_components/left/options.tsx:57
msgid "Sharing"
msgstr "Delen"

#: apps/client/src/pages/builder/_components/sections/shared/section-options.tsx:79
msgid "Show"
msgstr "Weergeven"

#: apps/client/src/pages/builder/_components/sections/page.tsx:78
msgid "Show Break Line"
msgstr "Toon breuklijn"

#: apps/client/src/pages/builder/_components/sections/page.tsx:91
msgid "Show Page Numbers"
msgstr "Paginanummers Weergeven"

#: apps/client/src/pages/builder/_components/sections/layout.tsx:256
msgid "Sidebar"
msgstr "Zijbalk"

#: apps/client/src/pages/auth/backup-otp/page.tsx:96
#: apps/client/src/pages/auth/login/page.tsx:116
#: apps/client/src/pages/auth/verify-otp/page.tsx:92
msgid "Sign in"
msgstr "Inloggen"

#: apps/client/src/pages/auth/register/page.tsx:77
msgid "Sign in now"
msgstr "Nu inloggen"

#: apps/client/src/pages/auth/login/page.tsx:55
#: apps/client/src/pages/auth/login/page.tsx:60
msgid "Sign in to your account"
msgstr "Log in op uw account"

#: apps/client/src/pages/home/sections/keywords/index.tsx:47
msgid "Sign in with Email"
msgstr "Log in met je E-mailadres"

#: apps/client/src/pages/home/sections/keywords/index.tsx:44
msgid "Sign in with GitHub"
msgstr "Log in met GitHub"

#: apps/client/src/pages/home/sections/keywords/index.tsx:45
msgid "Sign in with Google"
msgstr "Log in met Google"

#: apps/client/src/pages/home/sections/keywords/index.tsx:46
msgid "Sign in with LinkedIn"
msgstr ""

#: apps/client/src/pages/auth/register/page.tsx:185
msgid "Sign up"
msgstr "Registreren"

#: apps/client/src/pages/auth/register/page.tsx:85
msgid "Signups are currently disabled by the administrator."
msgstr "Aanmeldingen zijn momenteel uitgeschakeld door de beheerder."

#: apps/client/src/pages/builder/_components/sections/picture/options.tsx:72
msgid "Size (in px)"
msgstr "Afmeting (in px)"

#: apps/client/src/pages/dashboard/resumes/_dialogs/resume.tsx:249
msgid "Slug"
msgstr "Korte naam"

#: apps/client/src/pages/home/sections/features/index.tsx:22
msgid "Smart Content Suggestions"
msgstr ""

#: apps/client/src/services/errors/translate-error.ts:39
msgid "Something went wrong while grabbing a preview your resume. Please try again later or raise an issue on GitHub."
msgstr "Er is iets misgegaan tijdens het ophalen van een preview van uw cv. Probeer het later nog eens of maak een probleem aan op GitHub."

#: apps/client/src/services/errors/translate-error.ts:37
msgid "Something went wrong while printing your resume. Please try again later or raise an issue on GitHub."
msgstr "Er is iets misgegaan bij het afdrukken van je cv. Probeer het later nog eens of stel een probleem op GitHub."

#: apps/client/src/services/errors/translate-error.ts:41
msgid "Something went wrong while processing your request. Please try again later or raise an issue on GitHub."
msgstr "Er is iets misgegaan tijdens het verwerken van uw verzoek. Probeer het later opnieuw of stel een probleem op GitHub."

#: apps/client/src/pages/builder/_components/sections/picture/options.tsx:94
#: apps/client/src/pages/builder/_components/sections/picture/options.tsx:137
msgid "Square"
msgstr "Vierkant"

#: apps/client/src/pages/pricing/sections/cards/Product.tsx:34
msgid ""
"Start building for free, then add a site plan to go live. Account plans unlock\n"
"additional features."
msgstr ""

#: apps/client/src/pages/dashboard/resumes/_layouts/grid/_components/create-card.tsx:29
#: apps/client/src/pages/dashboard/resumes/_layouts/list/_components/create-item.tsx:24
msgid "Start building from scratch"
msgstr "Begin vanaf nul"

#: apps/client/src/pages/home/sections/hero/call-to-action.tsx:33
msgid "Start Building Your Live Resume Now"
msgstr ""

#: apps/client/src/pages/dashboard/resumes/_dialogs/resume.tsx:206
msgid "Start building your resume by giving it a name."
msgstr "Begin het opstellen van uw CV door het een naam te geven."

#: apps/client/src/pages/builder/_components/sections/statistics.tsx:23
#: apps/client/src/pages/builder/_layout/advance/_components/sidebars/right/index.tsx:92
#: apps/client/src/pages/builder/_layout/simple/_components/left/options.tsx:62
msgid "Statistics"
msgstr "Statistieken"

#: apps/client/src/pages/builder/_components/sections/statistics.tsx:38
msgid "Statistics are available only for public resumes."
msgstr "Statistieken zijn alleen beschikbaar voor openbare cv's."

#: apps/client/src/pages/dashboard/settings/_sections/openai.tsx:101
msgid "Store Locally"
msgstr "Lokaal bewaren"

#: apps/client/src/pages/dashboard/settings/_dialogs/two-factor.tsx:160
msgid "Store your backup codes securely"
msgstr "Bewaar uw back-upcodes veilig"

#: apps/client/src/pages/dashboard/settings/_sections/openai.tsx:101
msgid "Stored"
msgstr "Opgeslagen"

#: apps/client/src/pages/builder/sidebars/left/dialogs/awards.tsx:101
#: apps/client/src/pages/builder/sidebars/left/dialogs/certifications.tsx:95
#: apps/client/src/pages/builder/sidebars/left/dialogs/custom-section.tsx:127
#: apps/client/src/pages/builder/sidebars/left/dialogs/education.tsx:138
#: apps/client/src/pages/builder/sidebars/left/dialogs/experience.tsx:114
#: apps/client/src/pages/builder/sidebars/left/dialogs/projects.tsx:108
#: apps/client/src/pages/builder/sidebars/left/dialogs/publications.tsx:95
#: apps/client/src/pages/builder/sidebars/left/dialogs/references.tsx:81
#: apps/client/src/pages/builder/sidebars/left/dialogs/volunteer.tsx:109
msgid "Summary"
msgstr "Overzicht"

#: apps/client/src/pages/builder/_components/sections/information.tsx:18
msgid "Support the app by donating what you can!"
msgstr "Steun de app door te doneren naar uw vermogen!"

#: apps/client/src/pages/home/sections/support/index.tsx:9
msgid "Supporting Reactive Resume"
msgstr "Reactive Resume steunen"

#: apps/client/src/pages/home/sections/keywords/index.tsx:57
msgid "Supports A4/Letter page formats"
msgstr "Ondersteunt A4/Brief pagina-indelingen"

#: apps/client/src/pages/dashboard/settings/_sections/profile.tsx:80
msgid "System"
msgstr "Systeem"

#: apps/client/src/pages/pricing/sections/cards/Product.tsx:128
msgid "Team size: <0>1 developer</0>"
msgstr ""

#: apps/client/src/pages/builder/_components/sections/template.tsx:19
#: apps/client/src/pages/builder/_layout/advance/_components/sidebars/right/index.tsx:62
#: apps/client/src/pages/builder/_layout/simple/_components/left/options.tsx:32
msgid "Template"
msgstr "Sjabloon"

#: apps/client/src/pages/home/sections/testimonials/index.tsx:68
msgid "Testimonials"
msgstr "Getuigenissen"

#: apps/client/src/pages/builder/_components/sections/theme.tsx:103
msgid "Text Color"
msgstr "Tekstkleur"

#: apps/client/src/pages/dashboard/settings/_sections/openai.tsx:25
msgid "That doesn't look like a valid OpenAI API key."
msgstr "Dat ziet er niet uit als een geldige OpenAI API-sleutel."

#: apps/client/src/pages/home/sections/faq/index.tsx:164
msgid "The AI analyzes your skills and experience, suggests relevant keywords and phrases, provides feedback on writing style and formatting, and ensures your resume is optimized for ATS."
msgstr ""

#: apps/client/src/pages/dashboard/settings/_sections/security.tsx:34
msgid "The passwords you entered do not match."
msgstr "De ingevoerde wachtwoorden komen niet overeen."

#: apps/client/src/services/errors/translate-error.ts:35
msgid "The resume you want to update is locked, please unlock if you wish to make any changes to it."
msgstr "Het CV dat u wilt bijwerken is vergrendeld. Ontgrendel het CV als u er wijzigingen in wilt aanbrengen."

#: apps/client/src/pages/builder/_components/sections/theme.tsx:20
#: apps/client/src/pages/builder/_layout/advance/_components/sidebars/right/index.tsx:77
#: apps/client/src/pages/builder/_layout/simple/_components/left/options.tsx:47
#: apps/client/src/pages/dashboard/settings/_sections/profile.tsx:73
msgid "Theme"
msgstr "Thema"

#: apps/client/src/services/errors/translate-error.ts:29
msgid "There was an error connecting to the browser. Please make sure 'chrome' is running and reachable."
msgstr "Er is een fout opgetreden bij het verbinden met de browser. Zorg ervoor dat 'chrome' actief en bereikbaar is."

#: apps/client/src/pages/builder/sidebars/left/sections/shared/section-dialog.tsx:127
msgid "This action can be reverted by clicking on the undo button in the floating toolbar."
msgstr "Deze actie kan u terugdraaien door op de knop 'Ongedaan maken' in de zwevende werkbalk te klikken."

#: apps/client/src/pages/dashboard/resumes/_dialogs/resume.tsx:172
msgid "This action cannot be undone. This will permanently delete your resume and cannot be recovered."
msgstr "Deze actie kan niet ongedaan worden gemaakt. Dit zal uw CV permanent verwijderen en kan niet hersteld worden."

#: apps/client/src/services/errors/translate-error.ts:13
msgid "This email address is associated with an OAuth account. Please sign in with your OAuth provider."
msgstr "Dit e-mailadres is gekoppeld aan een OAuth-account. Meld u aan met uw OAuth-provider."

#: apps/client/src/pages/builder/_layout/advance/_components/header.tsx:53
#: apps/client/src/pages/builder/_layout/simple/_components/header.tsx:52
msgid "This resume is locked, please unlock to make further changes."
msgstr "Deze CV is vergrendeld. Ontgrendel het om verdere wijzigingen aan te brengen."

#: apps/client/src/pages/builder/_components/sections/notes.tsx:23
msgid "This section is reserved for your personal notes specific to this resume. The content here remains private and is not shared with anyone else."
msgstr "Dit gedeelte is gereserveerd voor uw persoonlijke aantekeningen die specifiek zijn voor deze CV. De inhoud blijft privé en wordt met niemand anders gedeeld."

#: apps/client/src/pages/dashboard/resumes/_dialogs/resume.tsx:268
msgid "Tip: Enter Your Desired Job Title for Tailored Suggestions."
msgstr ""

#: apps/client/src/pages/dashboard/resumes/_dialogs/resume.tsx:237
msgid "Tip: You can name the resume referring to the position you are applying for."
msgstr "Tip: U kunt de CV een naam geven die verwijst naar de functie waarvoor u solliciteert."

#: apps/client/src/pages/builder/_components/dialogs/awards.tsx:40
msgctxt "Name of the Award"
msgid "Title"
msgstr "Titel"

#: apps/client/src/pages/dashboard/resumes/_dialogs/resume.tsx:217
msgid "Title"
msgstr "Titel"

#: apps/client/src/pages/builder/_layout/advance/_components/toolbar.tsx:125
#: apps/client/src/pages/builder/_layout/simple/_components/toolbar.tsx:125
msgid "Toggle Page Break Line"
msgstr "Schakel Pagina-Einde Lijn Aan of Uit"

#: apps/client/src/pages/builder/_layout/advance/_components/toolbar.tsx:137
#: apps/client/src/pages/builder/_layout/simple/_components/toolbar.tsx:137
msgid "Toggle Page Numbers"
msgstr "Paginanummers Aan- of Uitzetten"

#: apps/client/src/pages/home/sections/keywords/index.tsx:60
msgid "Track views and downloads"
msgstr "Houd weergaven en downloads bij"

#: apps/client/src/pages/home/sections/hero/index.tsx:39
msgid "Transform Your Career Journey with Live Resumes and AI Brilliance"
msgstr ""

#: apps/client/src/pages/home/sections/logo-cloud/index.tsx:38
msgid "Trusted by Leading Brands: Explore How Our Builder Elevates Careers"
msgstr ""

#: apps/client/src/pages/auth/verify-otp/page.tsx:52
#: apps/client/src/pages/auth/verify-otp/page.tsx:57
#: apps/client/src/pages/dashboard/settings/_sections/security.tsx:135
msgid "Two-Factor Authentication"
msgstr "Tweestapsverificatie"

#: apps/client/src/services/errors/translate-error.ts:23
msgid "Two-factor authentication is already enabled for this account."
msgstr "Tweestapsverificatie is al ingeschakeld voor dit account."

#: apps/client/src/services/errors/translate-error.ts:21
msgid "Two-factor authentication is not enabled for this account."
msgstr "Tweestapsverificatie is niet ingeschakeld voor dit account."

#: apps/client/src/pages/dashboard/settings/_sections/danger.tsx:84
msgid "Type <0>delete</0> to confirm deleting your account."
msgstr "Typ <0>verwijderen</0> om het verwijderen van uw account te bevestigen."

#. For example, Bachelor's Degree or Master's Degree
#: apps/client/src/pages/builder/_components/dialogs/education.tsx:59
msgid "Type of Study"
msgstr "Soort studie"

#: apps/client/src/pages/builder/_components/sections/typography.tsx:66
#: apps/client/src/pages/builder/_layout/advance/_components/sidebars/right/index.tsx:72
#: apps/client/src/pages/builder/_layout/simple/_components/left/options.tsx:42
msgid "Typography"
msgstr "Typografie"

#: apps/client/src/pages/builder/_components/sections/typography.tsx:190
msgid "Underline Links"
msgstr "Links Onderstrepen"

#: apps/client/src/pages/builder/_layout/advance/_components/toolbar.tsx:73
#: apps/client/src/pages/builder/_layout/simple/_components/toolbar.tsx:74
msgid "Undo"
msgstr "Ongedaan maken"

#: apps/client/src/pages/dashboard/resumes/_dialogs/lock.tsx:52
#: apps/client/src/pages/dashboard/resumes/_layouts/grid/_components/resume-card.tsx:111
#: apps/client/src/pages/dashboard/resumes/_layouts/grid/_components/resume-card.tsx:217
#: apps/client/src/pages/dashboard/resumes/_layouts/list/_components/resume-item.tsx:112
#: apps/client/src/pages/dashboard/resumes/_layouts/list/_components/resume-item.tsx:187
msgid "Unlock"
msgstr "Ontgrendelen"

#: apps/client/src/pages/dashboard/resumes/_dialogs/lock.tsx:44
msgid "Unlocking a resume will allow you to make changes to it again."
msgstr "Als je een CV ontgrendelt, kun je er opnieuw wijzigingen in aanbrengen."

#: apps/client/src/pages/home/sections/keywords/index.tsx:68
msgid "Unrivaled Features in Our Advanced Resume Builder"
msgstr ""

#: apps/client/src/pages/dashboard/settings/_sections/account.tsx:191
msgid "Unverified"
msgstr "Niet geverifiëerd"

#: apps/client/src/pages/builder/sidebars/left/sections/shared/section-dialog.tsx:157
msgid "Update an existing item"
msgstr "Een bestaand item bijwerken"

#: apps/client/src/pages/dashboard/resumes/_dialogs/resume.tsx:200
msgid "Update an existing resume"
msgstr "Een bestaande CV bijwerken"

#: apps/client/src/pages/dashboard/resumes/_dialogs/import.tsx:212
msgid "Upload a file from one of the accepted sources to parse existing data and import it into Reactive Resume for easier editing."
msgstr "Upload een bestand van één van de geaccepteerde bronnen om bestaande gegevens te verwerken en te importeren in Reactieve Resume zodat u deze makkelijker kunt bewerken."

#: apps/client/src/pages/builder/_components/sections/sharing.tsx:73
msgid "URL"
msgstr "URL"

#: apps/client/src/pages/builder/_components/sections/shared/url-input.tsx:56
msgid "URL must start with https://"
msgstr "URL moet beginnen met https://"

#: apps/client/src/pages/auth/backup-otp/page.tsx:52
#: apps/client/src/pages/auth/backup-otp/page.tsx:57
msgid "Use your backup code"
msgstr "Gebruik uw back-upcode"

#: apps/client/src/services/errors/translate-error.ts:11
msgid "User does not have an associated 'secrets' record. Please report this issue on GitHub."
msgstr "De gebruiker heeft geen geassocieerde 'secrets' record. Gelieve dit probleem te rapporteren op GitHub."

#: apps/client/src/pages/auth/register/page.tsx:127
<<<<<<< HEAD
#: apps/client/src/pages/builder/_components/dialogs/profiles.tsx:59
=======
#: apps/client/src/pages/builder/sidebars/left/dialogs/profiles.tsx:68
>>>>>>> 890875ad
#: apps/client/src/pages/dashboard/settings/_sections/account.tsx:166
msgid "Username"
msgstr "Gebruikersnaam"

#: apps/client/src/pages/home/sections/statistics/index.tsx:13
msgid "Users Signed Up"
msgstr "Gebruikers Aangemeld"

#: apps/client/src/pages/dashboard/resumes/_dialogs/import.tsx:296
msgid "Validate"
msgstr "Valideren"

#: apps/client/src/pages/dashboard/resumes/_dialogs/import.tsx:314
msgid "Validated"
msgstr "Gevalideerd"

#: apps/client/src/pages/builder/_components/sections/custom/section.tsx:50
msgid "Value"
msgstr "Waarde"

#: apps/client/src/pages/dashboard/settings/_sections/account.tsx:191
msgid "Verified"
msgstr "Geverifiëerd"

#: apps/client/src/pages/dashboard/settings/_dialogs/two-factor.tsx:159
msgid "Verify that two-factor authentication has been setup correctly"
msgstr "Controleer of tweestapsverificatie correct is ingesteld"

#: apps/client/src/pages/auth/verify-email/page.tsx:43
#: apps/client/src/pages/auth/verify-email/page.tsx:48
msgid "Verify your email address"
msgstr "Verifieër uw e-mailadres"

#: apps/client/src/pages/builder/_components/sections/statistics.tsx:51
msgid "Views"
msgstr "Weergaven"

#: apps/client/src/pages/builder/_components/sections/shared/section-list-item.tsx:98
#: apps/client/src/pages/builder/_components/sections/shared/section-list-item.tsx:125
msgid "Visible"
msgstr "Zichtbaar"

#: apps/client/src/pages/auth/verify-email/page.tsx:61
msgid "We verify your email address only to ensure that we can send you a password reset link in case you forget your password."
msgstr "Wij verifiëren uw e-mailadres enkel om ervoor te zorgen dat wij u een link kunnen sturen om uw wachtwoord opnieuw in te stellen, mocht u uw wachtwoord vergeten zijn."

#: apps/client/src/pages/builder/sidebars/left/dialogs/awards.tsx:87
#: apps/client/src/pages/builder/sidebars/left/dialogs/certifications.tsx:81
#: apps/client/src/pages/builder/sidebars/left/dialogs/custom-section.tsx:113
#: apps/client/src/pages/builder/sidebars/left/dialogs/education.tsx:124
#: apps/client/src/pages/builder/sidebars/left/dialogs/experience.tsx:100
#: apps/client/src/pages/builder/sidebars/left/dialogs/profiles.tsx:82
#: apps/client/src/pages/builder/sidebars/left/dialogs/projects.tsx:94
#: apps/client/src/pages/builder/sidebars/left/dialogs/publications.tsx:81
#: apps/client/src/pages/builder/sidebars/left/dialogs/references.tsx:67
#: apps/client/src/pages/builder/sidebars/left/dialogs/volunteer.tsx:95
#: apps/client/src/pages/builder/sidebars/left/sections/basics.tsx:63
msgid "Website"
msgstr "Website"

<<<<<<< HEAD
#: apps/client/src/pages/home/sections/faq/index.tsx:44
msgid "What are the benefits of using your website to build a live resume?"
msgstr ""
=======
#: apps/client/src/pages/home/sections/hero/index.tsx:34
msgid "What's new in the latest version"
msgstr "Wat is er nieuw in de laatste versie"
>>>>>>> 890875ad

#: apps/client/src/pages/builder/sidebars/left/dialogs/custom-section.tsx:154
#: apps/client/src/pages/builder/sidebars/left/dialogs/interests.tsx:68
#: apps/client/src/pages/builder/sidebars/left/dialogs/projects.tsx:135
#: apps/client/src/pages/builder/sidebars/left/dialogs/skills.tsx:112
msgid "You can add multiple keywords by separating them with a comma or pressing enter."
msgstr "U kunt meerdere trefwoorden toevoegen door ze te scheiden met een komma of door op enter te drukken."

#: apps/client/src/pages/auth/login/page.tsx:88
msgid "You can also enter your username."
msgstr "U kunt ook uw gebruikersnaam invoeren."

#: apps/client/src/pages/home/sections/faq/index.tsx:147
msgid "You can choose whether to publish your live resume publicly or share it with specific individuals through private links."
msgstr ""

#: apps/client/src/pages/dashboard/settings/_sections/openai.tsx:54
msgid "You can make use of the OpenAI API to help you generate content, or improve your writing while composing your resume."
msgstr "U kunt gebruik maken van de OpenAI API om tekst te genereren, of om uw schrijfvaardigheid te verbeteren bij het opstellen van uw CV."

#: apps/client/src/pages/builder/_components/sections/statistics.tsx:40
msgid "You can track the number of views your resume has received, or how many people have downloaded the resume by enabling public sharing."
msgstr "Door openbaar delen in te schakelen, kunt u bijhouden hoeveel keer uw cv is bekeken en hoeveel mensen uw cv gedownload hebben."

#: apps/client/src/pages/dashboard/settings/_sections/openai.tsx:60
msgid "You have the option to <0>obtain your own OpenAI API key</0>. This key empowers you to leverage the API as you see fit. Alternatively, if you wish to disable the AI features in Reactive Resume altogether, you can simply remove the key from your settings."
msgstr "U heeft de mogelijkheid om <0>uw eigen OpenAI API-sleutel te verkrijgen</0>. Met deze sleutel kunt u de API naar eigen inzicht gebruiken. Als u de AI-functies in Reactive Resume helemaal wilt uitschakelen, kunt u de sleutel ook gewoon uit uw instellingen verwijderen."

#: apps/client/src/pages/auth/verify-email/page.tsx:50
msgid "You should have received an email from <0>Reactive Resume</0> with a link to verify your account."
msgstr "U zou een e-mail van <0>Reactive Resume</0> moeten hebben ontvangen met een koppeling om uw account te verifiëren."

#: apps/client/src/pages/auth/forgot-password/page.tsx:49
#: apps/client/src/pages/auth/forgot-password/page.tsx:54
msgid "You've got mail!"
msgstr "Je hebt een mail ontvangen!"

#: apps/client/src/pages/dashboard/settings/_sections/danger.tsx:52
msgid "Your account and all your data has been deleted successfully. Goodbye!"
msgstr "Uw account en al uw gegevens zijn succesvol verwijderd. Tot ziens!"

#: apps/client/src/pages/dashboard/settings/_sections/openai.tsx:116
msgid "Your API key is securely stored in the browser's local storage and is only utilized when making requests to OpenAI via their official SDK. Rest assured that your key is not transmitted to any external server except when interacting with OpenAI's services."
msgstr "Uw API-sleutel wordt veilig opgeslagen in de lokale opslag van de browser en wordt alleen gebruikt bij het doen van verzoeken aan OpenAI via hun officiële SDK. U kunt erop vertrouwen dat uw sleutel niet naar een externe server wordt verzonden, behalve tijdens interactie met diensten van OpenAI."

#: apps/client/src/pages/auth/verify-email/page.tsx:28
msgid "Your email address has been verified successfully."
msgstr "Uw e-mailadres is geverifieerd."

#: apps/client/src/services/openai/client.ts:11
msgid "Your OpenAI API Key has not been set yet. Please go to your account settings to enable OpenAI Integration."
msgstr "Uw OpenAI API-sleutel is nog niet ingesteld. Ga naar uw accountinstellingen om OpenAI-integratie in te schakelen."

#: apps/client/src/pages/dashboard/settings/_sections/security.tsx:59
msgid "Your password has been updated successfully."
msgstr "Je wachtwoord is bijgewerkt."

#: apps/client/src/pages/builder/_layout/advance/_components/toolbar.tsx:99
#: apps/client/src/pages/builder/_layout/simple/_components/toolbar.tsx:99
msgid "Zoom In"
msgstr "Inzoomen"

#: apps/client/src/pages/builder/_layout/advance/_components/toolbar.tsx:105
#: apps/client/src/pages/builder/_layout/simple/_components/toolbar.tsx:105
msgid "Zoom Out"
msgstr "Uitzoomen"<|MERGE_RESOLUTION|>--- conflicted
+++ resolved
@@ -580,15 +580,9 @@
 msgid "Even if you're not in a position to contribute financially, you can still make a difference by giving the GitHub repository a star, spreading the word to your friends, or dropping a quick message to let me know how Reactive Resume has helped you. Your feedback and support are always welcome and much appreciated!"
 msgstr "Zelfs als je niet in de positie bent om financieel bij te dragen, kan je nog steeds een verschil maken door de GitHubpagina een ster te geven, het nieuws met je vrienden te delen, of een kort bericht achter te laten on me te laten weten hoe Reactive Resume je geholpen heeft. Je feedback en steun zijn altijd welkom en worden zeer gewaardeerd!"
 
-<<<<<<< HEAD
 #: apps/client/src/pages/home/sections/keywords/index.tsx:70
 msgid "Experience the pinnacle of professional resume creation with our feature-rich Resume Builder. From multimedia integration to real-time updates, unlock a suite of sophisticated tools. Elevate your digital presence and career prospects with unparalleled features. Explore now for a distinguished resume that commands attention and enhances your professional standing."
 msgstr ""
-=======
-#: apps/client/src/pages/home/sections/templates/index.tsx:12
-msgid "Explore the templates available in Reactive Resume and view the resumes crafted with them. They could also serve as examples to help guide the creation of your next resume."
-msgstr "Ontdek de sjablonen die beschikbaar zijn in Reactive Resume en bekijk de CV's die ermee zijn gemaakt. Ze kunnen ook als voorbeeld dienen om u te helpen bij het aanmaken van uw volgende CV."
->>>>>>> 890875ad
 
 #: apps/client/src/pages/home/sections/features/index.tsx:17
 msgid "Expert Writing Tips"
@@ -620,15 +614,7 @@
 msgid "Filetype"
 msgstr "Bestandstype"
 
-<<<<<<< HEAD
 #: apps/client/src/components/ai-actions.tsx:120
-=======
-#: apps/client/src/pages/home/sections/hero/index.tsx:40
-msgid "Finally,"
-msgstr "Tenslotte,"
-
-#: apps/client/src/components/ai-actions.tsx:90
->>>>>>> 890875ad
 msgid "Fix Spelling & Grammar"
 msgstr "Spelling en Grammatica Verbeteren"
 
@@ -673,15 +659,9 @@
 msgid "Found a bug, or have an idea for a new feature?"
 msgstr "Heb je een bug gevonden of heb je een idee voor een nieuwe functie?"
 
-<<<<<<< HEAD
 #: apps/client/src/pages/pricing/sections/cards/Product.tsx:168
 msgid "Free updates: <0>6 months</0>"
 msgstr ""
-=======
-#: apps/client/src/pages/home/sections/features/index.tsx:46
-msgid "Free, forever"
-msgstr "Gratis, voor altijd"
->>>>>>> 890875ad
 
 #: apps/client/src/components/ai-actions.tsx:151
 #: apps/client/src/components/ai-actions.tsx:154
@@ -700,7 +680,6 @@
 msgid "Generate a random title for your resume"
 msgstr "Genereer een willekeurige titel voor uw CV"
 
-<<<<<<< HEAD
 #: apps/client/src/pages/home/sections/features/index.tsx:23
 msgid "Get personalized recommendations for relevant achievements, quantifiable results, and action verbs to showcase your impact and drive."
 msgstr ""
@@ -708,11 +687,6 @@
 #: apps/client/src/pages/home/sections/features/index.tsx:18
 msgid "Get real-time feedback and suggestions for improvement, from grammar and formatting checks to ensuring your resume is clear, concise, and impactful."
 msgstr ""
-=======
-#: apps/client/src/pages/home/sections/hero/call-to-action.tsx:33
-msgid "Get Started"
-msgstr "Aan De Slag"
->>>>>>> 890875ad
 
 #: apps/client/src/pages/auth/_components/social-auth.tsx:18
 msgid "GitHub"
@@ -807,21 +781,10 @@
 msgid "I always love to hear from the users of Reactive Resume with feedback or support. Here are some of the messages I've received. If you have any feedback, feel free to drop me an email at <0>{email}</0>."
 msgstr "Ik hoor altijd graag feedback of ondersteuning van de gebruikers van Reactive Resume. Hier zijn enkele berichten die ik heb ontvangen. Als u feedback hebt, stuur mij dan een e-mail op <0>{email}</0>."
 
-<<<<<<< HEAD
 #: apps/client/src/pages/builder/_components/dialogs/profiles.tsx:87
 msgid "Icon"
 msgstr "Pictogram"
 
-=======
-#: apps/client/src/pages/builder/sidebars/left/dialogs/profiles.tsx:96
-msgid "Icon"
-msgstr "Pictogram"
-
-#: apps/client/src/pages/home/sections/logo-cloud/index.tsx:47
-msgid "If this app has helped you with your job hunt, let me know by reaching out through <0>this contact form</0>."
-msgstr "Als deze app u heeft geholpen bij uw zoektocht naar een baan, laat mij het zeker weten door contact op te nemen via <0>dit contactformulier</0>."
-
->>>>>>> 890875ad
 #: apps/client/src/pages/dashboard/settings/_dialogs/two-factor.tsx:126
 msgid "If you disable two-factor authentication, you will no longer be required to enter a verification code when logging in."
 msgstr "Als u verificatie op basis van twee factoren uitschakelt, hoeft u niet langer een verificatiecode in te voeren wanneer u inlogt."
@@ -1054,13 +1017,6 @@
 msgid "Margin"
 msgstr "Marge"
 
-<<<<<<< HEAD
-=======
-#: apps/client/src/pages/home/sections/features/index.tsx:48
-msgid "MIT License"
-msgstr "MIT Licentie"
-
->>>>>>> 890875ad
 #: apps/client/src/pages/auth/register/page.tsx:106
 #: apps/client/src/pages/builder/sidebars/left/dialogs/custom-section.tsx:57
 #: apps/client/src/pages/builder/sidebars/left/dialogs/interests.tsx:48
@@ -1079,15 +1035,11 @@
 msgid "Name"
 msgstr "Naam"
 
-<<<<<<< HEAD
 #: apps/client/src/pages/home/sections/faq/index.tsx:196
 msgid "Need help navigating the world of Live Resumes and AI Resume Builders?"
 msgstr ""
 
 #: apps/client/src/pages/builder/_components/dialogs/profiles.tsx:44
-=======
-#: apps/client/src/pages/builder/sidebars/left/dialogs/profiles.tsx:53
->>>>>>> 890875ad
 msgid "Network"
 msgstr "Netwerk"
 
@@ -1095,27 +1047,17 @@
 msgid "New Password"
 msgstr "Nieuw Wachtwoord"
 
-<<<<<<< HEAD
 #: apps/client/src/pages/builder/_layout/simple/_components/left/section-area.tsx:85
 msgid "Next"
 msgstr ""
 
 #: apps/client/src/components/locale-combobox.tsx:43
-=======
-#: apps/client/src/components/locale-combobox.tsx:45
->>>>>>> 890875ad
 msgid "No results found"
 msgstr "Geen resultaten gevonden"
 
-<<<<<<< HEAD
 #: apps/client/src/pages/pricing/sections/cards/Product.tsx:111
 msgid "No setup, or hidden fees"
 msgstr ""
-=======
-#: apps/client/src/pages/home/sections/features/index.tsx:49
-msgid "No user tracking or advertising"
-msgstr "Geen tracking van gebruikers en geen reclame"
->>>>>>> 890875ad
 
 #: apps/client/src/pages/dashboard/settings/_dialogs/two-factor.tsx:131
 msgid "Note: This will make your account less secure."
@@ -1145,13 +1087,6 @@
 msgid "Open"
 msgstr "Open"
 
-<<<<<<< HEAD
-=======
-#: apps/client/src/pages/home/sections/features/index.tsx:47
-msgid "Open Source"
-msgstr "Open Source"
-
->>>>>>> 890875ad
 #: apps/client/src/services/openai/change-tone.ts:30
 #: apps/client/src/services/openai/fix-grammar.ts:28
 #: apps/client/src/services/openai/improve-writing.ts:28
@@ -1259,10 +1194,9 @@
 msgid "Position"
 msgstr "Positie"
 
-<<<<<<< HEAD
 #: apps/client/src/pages/builder/_components/dialogs/profiles.tsx:103
 msgid "Powered by <0>Simple Icons</0>"
-msgstr ""
+msgstr "Mogelijk gemaakt door <0>Simple Icons</0>"
 
 #: apps/client/src/pages/pricing/sections/cards/Product.tsx:148
 msgid "Premium support: <0>6 months</0>"
@@ -1271,15 +1205,6 @@
 #: apps/client/src/pages/builder/_layout/simple/_components/left/section-area.tsx:75
 msgid "Previous"
 msgstr ""
-=======
-#: apps/client/src/pages/home/sections/features/index.tsx:97
-msgid "Powered by"
-msgstr "Mogelijk gemaakt door"
-
-#: apps/client/src/pages/builder/sidebars/left/dialogs/profiles.tsx:115
-msgid "Powered by <0>Simple Icons</0>"
-msgstr "Mogelijk gemaakt door <0>Simple Icons</0>"
->>>>>>> 890875ad
 
 #: apps/client/src/pages/pricing/sections/cards/Product.tsx:32
 msgid "Pricing Plans"
@@ -1328,24 +1253,10 @@
 msgid "Reactive Resume"
 msgstr "Reactive Resume"
 
-<<<<<<< HEAD
-=======
-#: apps/client/src/pages/home/sections/logo-cloud/index.tsx:39
-msgid "Reactive Resume has helped people land jobs at these great companies:"
-msgstr "Reactive Resume heeft mensen aan een baan geholpen bij deze geweldige bedrijven:"
-
->>>>>>> 890875ad
 #: apps/client/src/pages/home/sections/support/index.tsx:12
 msgid "Reactive Resume is a free and open-source project crafted mostly by me, and your support would be greatly appreciated. If you're inclined to contribute, and only if you can afford to, consider making a donation through any of the listed platforms. Additionally, donations to Reactive Resume through Open Collective are tax-exempt, as the project is fiscally hosted by Open Collective Europe."
 msgstr "Reactive Resume is een gratis en open-source project dat grotendeels door mij is gemaakt, en uw steun zou zeer op prijs worden gesteld. Als u wilt bijdragen, en alleen als u het zich kunt veroorloven, overweeg dan een donatie te doen via één van de genoemde platforms. Bovendien zijn donaties aan Reactive Resume via Open Collective belastingvrij, omdat het project fiscaal gehost wordt door Open Collective Europe."
 
-<<<<<<< HEAD
-=======
-#: apps/client/src/pages/home/sections/features/index.tsx:108
-msgid "Reactive Resume is a passion project of over 3 years of hard work, and with that comes a number of re-iterated ideas and features that have been built to (near) perfection."
-msgstr "Reactief Resume is een passieproject van meer dan 3 jaar hard werk, en daar komen een aantal ideeën en functies bij kijken die - na vele iteraties - (bijna) tot perfectie zijn uitgebouwd."
-
->>>>>>> 890875ad
 #: apps/client/src/pages/home/sections/contributors/index.tsx:22
 msgid "Reactive Resume thrives thanks to its vibrant community. This project owes its progress to numerous individuals who've dedicated their time and skills. Below, we celebrate the coders who've enhanced its features on GitHub and the linguists whose translations on Crowdin have made it accessible to a broader audience."
 msgstr "Reactive Resume is succesvol dankzij de levendige gemeenschap. Dit project dankt zijn vooruitgang aan de talloze mensen die hier hun tijd en vaardigheden aan hebben toegewijd. Hieronder vieren we de programmeurs die de functies op GitHub hebben verbeterd, en de linguïsten wiens vertalingen op Crowdin alles toegankelijker hebben gemaakt voor een breder publiek."
@@ -1457,15 +1368,9 @@
 msgid "Security"
 msgstr "Beveiliging"
 
-<<<<<<< HEAD
 #: apps/client/src/pages/home/sections/features/index.tsx:38
 msgid "See how many recruiters have viewed your Live Resume, how long they spent on each section, and what actions they took."
 msgstr ""
-=======
-#: apps/client/src/pages/home/sections/features/index.tsx:50
-msgid "Self-host with Docker"
-msgstr "Zelf hosten met Docker"
->>>>>>> 890875ad
 
 #: apps/client/src/pages/auth/forgot-password/page.tsx:98
 msgid "Send Email"
@@ -1838,11 +1743,7 @@
 msgstr "De gebruiker heeft geen geassocieerde 'secrets' record. Gelieve dit probleem te rapporteren op GitHub."
 
 #: apps/client/src/pages/auth/register/page.tsx:127
-<<<<<<< HEAD
 #: apps/client/src/pages/builder/_components/dialogs/profiles.tsx:59
-=======
-#: apps/client/src/pages/builder/sidebars/left/dialogs/profiles.tsx:68
->>>>>>> 890875ad
 #: apps/client/src/pages/dashboard/settings/_sections/account.tsx:166
 msgid "Username"
 msgstr "Gebruikersnaam"
@@ -1903,15 +1804,9 @@
 msgid "Website"
 msgstr "Website"
 
-<<<<<<< HEAD
 #: apps/client/src/pages/home/sections/faq/index.tsx:44
 msgid "What are the benefits of using your website to build a live resume?"
 msgstr ""
-=======
-#: apps/client/src/pages/home/sections/hero/index.tsx:34
-msgid "What's new in the latest version"
-msgstr "Wat is er nieuw in de laatste versie"
->>>>>>> 890875ad
 
 #: apps/client/src/pages/builder/sidebars/left/dialogs/custom-section.tsx:154
 #: apps/client/src/pages/builder/sidebars/left/dialogs/interests.tsx:68
