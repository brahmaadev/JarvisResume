--- conflicted
+++ resolved
@@ -14,13 +14,8 @@
   return (
     <Popover open={open} onOpenChange={setOpen}>
       <PopoverTrigger asChild>
-<<<<<<< HEAD
         <Button size="icon" variant="ghost" aria-label={t`Change Language`}>
-          <Translate size={20} />
-=======
-        <Button size="icon" variant="ghost">
           <TranslateIcon size={20} />
->>>>>>> ed5cb7f1
         </Button>
       </PopoverTrigger>
       <PopoverContent align="end" className="p-0">
