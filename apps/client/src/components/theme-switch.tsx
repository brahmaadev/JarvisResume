--- conflicted
+++ resolved
@@ -1,9 +1,5 @@
-<<<<<<< HEAD
 import { t } from "@lingui/macro";
-import { CloudSun, Moon, Sun } from "@phosphor-icons/react";
-=======
 import { CloudSunIcon, MoonIcon, SunIcon } from "@phosphor-icons/react";
->>>>>>> ed5cb7f1
 import { useTheme } from "@reactive-resume/hooks";
 import { Button } from "@reactive-resume/ui";
 import type { Variants } from "framer-motion";
@@ -30,15 +26,9 @@
     <Button size="icon" variant="ghost" className={className} onClick={toggleTheme}>
       <div className="cursor-pointer overflow-hidden" style={{ width: size, height: size }}>
         <motion.div animate={theme} variants={variants} className="flex">
-<<<<<<< HEAD
-          <Sun size={size} className="shrink-0" aria-label={t`Switch to Light Mode`} />
-          <CloudSun size={size} className="shrink-0" aria-label={t`Use System Theme`} />
-          <Moon size={size} className="shrink-0" aria-label={t`Switch to Dark Mode`} />
-=======
-          <SunIcon size={size} className="shrink-0" />
-          <CloudSunIcon size={size} className="shrink-0" />
-          <MoonIcon size={size} className="shrink-0" />
->>>>>>> ed5cb7f1
+          <SunIcon size={size} className="shrink-0" aria-label={t`Switch to Light Mode`} />
+          <CloudSunIcon size={size} className="shrink-0" aria-label={t`Use System Theme`} />
+          <MoonIcon size={size} className="shrink-0" aria-label={t`Switch to Dark Mode`} />
         </motion.div>
       </div>
     </Button>
