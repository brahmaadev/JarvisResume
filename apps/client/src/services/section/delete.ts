<<<<<<< HEAD
import { DeleteDto } from "@reactive-resume/dto";

=======
﻿import { DeleteDto } from "@reactive-resume/dto";
>>>>>>> d211257b
import { axios } from "@/client/libs/axios";

export const deleteSectionItem = async (data: DeleteDto) => {
  const response = await axios.delete(`/sections/${data.id}`);
  return response.data as DeleteDto;
};<|MERGE_RESOLUTION|>--- conflicted
+++ resolved
@@ -1,9 +1,4 @@
-<<<<<<< HEAD
 import { DeleteDto } from "@reactive-resume/dto";
-
-=======
-﻿import { DeleteDto } from "@reactive-resume/dto";
->>>>>>> d211257b
 import { axios } from "@/client/libs/axios";
 
 export const deleteSectionItem = async (data: DeleteDto) => {
