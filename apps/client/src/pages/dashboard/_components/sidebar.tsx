--- conflicted
+++ resolved
@@ -1,9 +1,6 @@
 import { t } from "@lingui/macro";
-<<<<<<< HEAD
 import { BuildingApartment, FadersHorizontal, ReadCvLogo } from "@phosphor-icons/react";
-=======
 import { FadersHorizontal, GithubLogo, ReadCvLogo } from "@phosphor-icons/react";
->>>>>>> ab554ef2
 import { Button, KeyboardShortcut, Separator } from "@reactive-resume/ui";
 import { cn } from "@reactive-resume/utils";
 import { motion } from "framer-motion";
@@ -92,13 +89,10 @@
     setOpen?.(false);
   });
 
-<<<<<<< HEAD
   useKeyboardShortcut(["shift", "c"], () => {
     void navigate("/dashboard/companies");
     setOpen?.(false);
   });
-=======
->>>>>>> ab554ef2
 
   const sidebarItems: SidebarItem[] = [
     {
