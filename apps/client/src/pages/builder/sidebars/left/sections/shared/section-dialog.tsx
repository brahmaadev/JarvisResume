import { t } from "@lingui/macro";
import { createId } from "@paralleldrive/cuid2";
import { CopySimple, PencilSimple, Plus } from "@phosphor-icons/react";
import { VisuallyHidden } from "@radix-ui/react-visually-hidden";
import { SectionFormat } from "@reactive-resume/dto";
import type { SectionItem, SectionWithItem } from "@reactive-resume/schema";
import {
  AlertDialog,
  AlertDialogAction,
  AlertDialogCancel,
  AlertDialogContent,
  AlertDialogDescription,
  AlertDialogFooter,
  AlertDialogHeader,
  AlertDialogTitle,
  Button,
  Dialog,
  DialogContent,
  DialogDescription,
  DialogFooter,
  DialogHeader,
  DialogTitle,
  Form,
  ScrollArea,
} from "@reactive-resume/ui";
import { produce } from "immer";
import get from "lodash.get";
import { useEffect } from "react";
import type { UseFormReturn } from "react-hook-form";
import { deleteSectionItem, updateSectionItem } from "@/client/services/section";
import { createSectionItem } from "@/client/services/section/create";
import type { DialogName } from "@/client/stores/dialog";
import { useDialog } from "@/client/stores/dialog";
import { useResumeStore } from "@/client/stores/resume";
import { updateSectionItem } from "@/client/services/section";

type Props<T extends SectionItem> = {
  id: DialogName;
  form: UseFormReturn<T>;
  defaultValues: T;
  pendingKeyword?: string;
  children: React.ReactNode;
};

const getStringFromValues = (values: object): string => {
  const result = Object.entries(values)
    .filter(([key]) => key !== "id")
    .map(([key, value]) => {
      if (typeof value === "object") return `${key.toString()}: ${getStringFromValues(value)}`;

      return `${key.toString()}: ${value.toString()}`;
    })
    .join(", ");

  return "{ " + result + " }";
};

export const SectionDialog = <T extends SectionItem>({
  id,
  form,
  defaultValues,
  pendingKeyword,
  children,
}: Props<T>) => {
  const { isOpen, mode, close, payload } = useDialog<T>(id);

  const setValue = useResumeStore((state) => state.setValue);
  const section = useResumeStore((state) => {
    return get(state.resume.data.sections, id);
  }) as SectionWithItem<T> | null;

  const isCreate = mode === "create";
  const isUpdate = mode === "update";
  const isDelete = mode === "delete";
  const isDuplicate = mode === "duplicate";

  useEffect(() => {
    if (isOpen) onReset();
  }, [isOpen, payload]);

  const onSubmit = async (values: T) => {
    if (!section) return;

    const sectionFormat: SectionFormat = SectionFormat[section.name as keyof typeof SectionFormat];
    const data = getStringFromValues(values);

    if (isCreate || isDuplicate) {
<<<<<<< HEAD

      const dto = await createSectionItem({
=======
      const dto = await createSection({
>>>>>>> d211257b
        format: sectionFormat,
        data: data,
      });

      values.id = dto.id;

      if (pendingKeyword && "keywords" in values) {
        values.keywords.push(pendingKeyword);
      }

      setValue(
        `sections.${id}.items`,
        produce(section.items, (draft: T[]): void => {
          draft.push({ ...values, id: dto.id });
        }),
      );
    }

    if (isUpdate) {
      if (!payload.item?.id) return;

      await updateSectionItem({
        id: values.id,
        data: data,
      });

      if (pendingKeyword && "keywords" in values) {
        values.keywords.push(pendingKeyword);
      }

      setValue(
        `sections.${id}.items`,
        produce(section.items, (draft: T[]): void => {
          const index = draft.findIndex((item) => item.id === payload.item?.id);
          if (index === -1) return;
          draft[index] = values;
        }),
      );
    }

    if (isDelete) {
      if (!payload.item?.id) return;

      await deleteSectionItem({
        id: values.id,
      });

      setValue(
        `sections.${id}.items`,
        produce(section.items, (draft: T[]): void => {
          const index = draft.findIndex((item) => item.id === payload.item?.id);
          if (index === -1) return;
          draft.splice(index, 1);
        }),
      );
    }

    close();
  };

  const onReset = () => {
    if (isCreate) form.reset({ ...defaultValues, id: createId() } as T);
    if (isUpdate) form.reset({ ...defaultValues, ...payload.item });
    if (isDuplicate) form.reset({ ...payload.item, id: createId() } as T);
    if (isDelete) form.reset({ ...defaultValues, ...payload.item });
  };

  if (isDelete) {
    return (
      <AlertDialog open={isOpen} onOpenChange={close}>
        <AlertDialogContent className="z-50">
          <Form {...form}>
            <form>
              <AlertDialogHeader>
                <AlertDialogTitle>{t`Are you sure you want to delete this item?`}</AlertDialogTitle>
                <AlertDialogDescription>
                  {t`This action can be reverted by clicking on the undo button in the floating toolbar.`}
                </AlertDialogDescription>
              </AlertDialogHeader>

              <AlertDialogFooter>
                <AlertDialogCancel>{t`Cancel`}</AlertDialogCancel>
                <AlertDialogAction variant="error" onClick={form.handleSubmit(onSubmit)}>
                  {t`Delete`}
                </AlertDialogAction>
              </AlertDialogFooter>
            </form>
          </Form>
        </AlertDialogContent>
      </AlertDialog>
    );
  }

  return (
    <Dialog open={isOpen} onOpenChange={close}>
      <DialogContent className="z-50">
        <Form {...form}>
          <ScrollArea>
            <form
              className="max-h-[60vh] space-y-6 lg:max-h-fit"
              onSubmit={form.handleSubmit(onSubmit)}
            >
              <DialogHeader>
                <DialogTitle>
                  <div className="flex items-center space-x-2.5">
                    {isCreate && <Plus />}
                    {isUpdate && <PencilSimple />}
                    {isDuplicate && <CopySimple />}
                    <h2>
                      {isCreate && t`Create a new item`}
                      {isUpdate && t`Update an existing item`}
                      {isDuplicate && t`Duplicate an existing item`}
                    </h2>
                  </div>
                </DialogTitle>

                <VisuallyHidden>
                  <DialogDescription />
                </VisuallyHidden>
              </DialogHeader>

              {children}

              <DialogFooter>
                <Button type="submit">
                  {isCreate && t`Create`}
                  {isUpdate && t`Save Changes`}
                  {isDuplicate && t`Duplicate`}
                </Button>
              </DialogFooter>
            </form>
          </ScrollArea>
        </Form>
      </DialogContent>
    </Dialog>
  );
};<|MERGE_RESOLUTION|>--- conflicted
+++ resolved
@@ -85,12 +85,8 @@
     const data = getStringFromValues(values);
 
     if (isCreate || isDuplicate) {
-<<<<<<< HEAD
 
       const dto = await createSectionItem({
-=======
-      const dto = await createSection({
->>>>>>> d211257b
         format: sectionFormat,
         data: data,
       });
