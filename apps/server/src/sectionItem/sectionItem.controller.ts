import {
  Body,
  Controller,
  Delete,
  Get,
  InternalServerErrorException,
  Logger,
<<<<<<< HEAD
=======

>>>>>>> d211257b
  Param,
  Patch,
  Post,
  UseGuards
} from "@nestjs/common";
import { ApiTags } from "@nestjs/swagger";
import { User as UserEntity } from "@prisma/client";
<<<<<<< HEAD
import { CreateSectionItemDto, UpdateSectionItemDto } from "@reactive-resume/dto";
=======
import { CreateSectionDto, UpdateSectionItemDto } from "@reactive-resume/dto";
>>>>>>> d211257b
import { sectionSchemaWithData } from "@reactive-resume/schema";
import zodToJsonSchema from "zod-to-json-schema";

import { TwoFactorGuard } from "../auth/guards/two-factor.guard";
import { User } from "../user/decorators/user.decorator";
import { SectionItemService } from "./sectionItem.service";


@ApiTags("SectionItem")
@Controller("sectionItem")
export class SectionItemController {
  constructor(private readonly sectionItemService: SectionItemService) {
  }

  @Get("schema")
  getSchema() {
    return zodToJsonSchema(sectionSchemaWithData);
  }

  @Get()
  @UseGuards(TwoFactorGuard)
  findAll(@User() user: UserEntity) {
    return this.sectionItemService.findAll(user.id);
  }

  @Post()
  @UseGuards(TwoFactorGuard)
  async create(@User() user: UserEntity, @Body() createSectionDto: CreateSectionItemDto) {
    try {
<<<<<<< HEAD
      return await this.sectionItemService.createSectionItem(user.id, createSectionDto);
=======
      return await this.sectionItemService.createSection(user.id, createSectionDto);
>>>>>>> d211257b
    } catch (error) {
      Logger.error(error);
      throw new InternalServerErrorException(error);
    }
  }

  @Get("/hello")
  hello() {
    return "Hello World!";
  }

  @Patch(":id")
  @UseGuards(TwoFactorGuard)
  async update(
    @User() user: UserEntity,
    @Param("id") id: string,
<<<<<<< HEAD
    @Body() updateSectionDto: UpdateSectionItemDto,
  ) {
    try {
      return await this.sectionItemService.updateSectionItem(user.id, id, updateSectionDto);
    } catch (error) {
      Logger.error(error);
      throw new InternalServerErrorException(error);
    }
  }

  @Delete(":id")
  @UseGuards(TwoFactorGuard)
  async delete(@User() user: UserEntity, @Param("id") id: string) {
    try {
      return await this.sectionItemService.deleteSectionItem(id);
=======
    @Body() updateSectionDto: UpdateSectionItemDto
  ) {
    try {
      return await this.sectionItemService.updateSection(user.id, id, updateSectionDto);
>>>>>>> d211257b
    } catch (error) {
      Logger.error(error);
      throw new InternalServerErrorException(error);
    }
  }
}<|MERGE_RESOLUTION|>--- conflicted
+++ resolved
@@ -5,10 +5,6 @@
   Get,
   InternalServerErrorException,
   Logger,
-<<<<<<< HEAD
-=======
-
->>>>>>> d211257b
   Param,
   Patch,
   Post,
@@ -16,11 +12,7 @@
 } from "@nestjs/common";
 import { ApiTags } from "@nestjs/swagger";
 import { User as UserEntity } from "@prisma/client";
-<<<<<<< HEAD
 import { CreateSectionItemDto, UpdateSectionItemDto } from "@reactive-resume/dto";
-=======
-import { CreateSectionDto, UpdateSectionItemDto } from "@reactive-resume/dto";
->>>>>>> d211257b
 import { sectionSchemaWithData } from "@reactive-resume/schema";
 import zodToJsonSchema from "zod-to-json-schema";
 
@@ -50,11 +42,7 @@
   @UseGuards(TwoFactorGuard)
   async create(@User() user: UserEntity, @Body() createSectionDto: CreateSectionItemDto) {
     try {
-<<<<<<< HEAD
       return await this.sectionItemService.createSectionItem(user.id, createSectionDto);
-=======
-      return await this.sectionItemService.createSection(user.id, createSectionDto);
->>>>>>> d211257b
     } catch (error) {
       Logger.error(error);
       throw new InternalServerErrorException(error);
@@ -71,7 +59,6 @@
   async update(
     @User() user: UserEntity,
     @Param("id") id: string,
-<<<<<<< HEAD
     @Body() updateSectionDto: UpdateSectionItemDto,
   ) {
     try {
@@ -87,12 +74,6 @@
   async delete(@User() user: UserEntity, @Param("id") id: string) {
     try {
       return await this.sectionItemService.deleteSectionItem(id);
-=======
-    @Body() updateSectionDto: UpdateSectionItemDto
-  ) {
-    try {
-      return await this.sectionItemService.updateSection(user.id, id, updateSectionDto);
->>>>>>> d211257b
     } catch (error) {
       Logger.error(error);
       throw new InternalServerErrorException(error);
