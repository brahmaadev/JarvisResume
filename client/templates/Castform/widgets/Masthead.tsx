import { css } from '@emotion/css';
import { Cake, Email, Phone, Public, Room } from '@mui/icons-material';
import clsx from 'clsx';
import get from 'lodash/get';
import isEmpty from 'lodash/isEmpty';
<<<<<<< HEAD
import { useContext, useMemo } from 'react';
=======
import { useMemo } from 'react';
import { ThemeConfig } from 'schema';
>>>>>>> 8d7c1896

import Markdown from '@/components/shared/Markdown';
import { useAppSelector } from '@/store/hooks';
import DataDisplay from '@/templates/shared/DataDisplay';
import { formatDateString } from '@/utils/date';
import getProfileIcon from '@/utils/getProfileIcon';
import { getContrastColor, invertHex } from '@/utils/styles';
import { addHttp, formatLocation, getPhotoClassNames } from '@/utils/template';
import ScrollSectionInView from '@/templates/shared/ScrollSectionInView';
import { TEMPLATES } from '@/templates/templateHelper';
import { ResumeBuilderContext } from '@/wrappers/BuilderContext';

export const MastheadSidebar: React.FC = () => {
  const dateFormat: string = useAppSelector((state) => get(state.resume.present, 'metadata.date.format'));
  const { name, headline, photo, email, phone, birthdate, website, location, profiles } = useAppSelector(
    (state) => state.resume.present.basics,
  );
  const theme: ThemeConfig = useAppSelector((state) => get(state.resume.present, 'metadata.theme', {} as ThemeConfig));
  const contrast = useMemo(() => getContrastColor(theme.primary), [theme.primary]);
  const color = useMemo(() => (contrast === 'dark' ? theme.text : theme.background), [theme, contrast]);
  const textColorInvert = useMemo(
    () => (contrast === 'dark' ? theme.text : invertHex(theme.text)),
    [theme.text, contrast],
  );

  return (
<<<<<<< HEAD
    <ScrollSectionInView sectionId={'basics'} template={TEMPLATES.CASTFORM}>
      <div className="col-span-2 grid justify-items-start gap-3 px-4 pt-4">
        {photo.visible && !isEmpty(photo.url) && (
          <img
            alt={name}
            src={photo.url}
            width={photo.filters.size}
            height={photo.filters.size}
            className={getPhotoClassNames(photo.filters)}
          />
        )}

        <div className={clsx({ invert: contrast === 'light' })}>
          <h1 className="mb-1">{name}</h1>
          <p className="opacity-75">{headline}</p>
        </div>

        <div className={clsx('flex flex-col gap-2.5', css(`svg { color: ${color} }`))}>
          <DataDisplay
            icon={<Room />}
            className="!gap-2 text-xs"
            textClassName={clsx({ invert: contrast === 'light' })}
          >
            {formatLocation(location)}
          </DataDisplay>

          <DataDisplay
            icon={<Cake />}
            className="!gap-2 text-xs"
            textClassName={clsx({ invert: contrast === 'light' })}
          >
            {formatDateString(birthdate, dateFormat)}
          </DataDisplay>

          <DataDisplay
            icon={<Email />}
            className="!gap-2 text-xs"
            link={`mailto:${email}`}
            textClassName={clsx({ invert: contrast === 'light' })}
          >
            {email}
          </DataDisplay>

          <DataDisplay
            icon={<Phone />}
            className="!gap-2 text-xs"
            link={`tel:${phone}`}
            textClassName={clsx({ invert: contrast === 'light' })}
          >
            {phone}
          </DataDisplay>

          <DataDisplay
            icon={<Public />}
            link={website && addHttp(website)}
            className="!gap-2 text-xs"
            textClassName={clsx({ invert: contrast === 'light' })}
          >
            {website}
=======
    <div
      className={clsx(
        'col-span-2 grid justify-items-start gap-3 p-4',
        css(`a{ color: ${textColorInvert}!important }`),
        css(`--text-color: ${textColorInvert}!important`),
      )}
    >
      {photo.visible && !isEmpty(photo.url) && (
        <img
          alt={name}
          src={photo.url}
          width={photo.filters.size}
          height={photo.filters.size}
          className={getPhotoClassNames(photo.filters)}
        />
      )}

      <div>
        <h1 className="mb-1">{name}</h1>
        <p className="opacity-75">{headline}</p>
      </div>

      <div className={clsx('flex flex-col gap-2.5', css(`svg { color: ${color} }`))}>
        <DataDisplay icon={<Room />} className="!gap-2 text-xs">
          {formatLocation(location)}
        </DataDisplay>

        <DataDisplay icon={<Cake />} className="!gap-2 text-xs">
          {formatDateString(birthdate, dateFormat)}
        </DataDisplay>

        <DataDisplay icon={<Email />} className="!gap-2 text-xs" link={`mailto:${email}`}>
          {email}
        </DataDisplay>

        <DataDisplay icon={<Phone />} className="!gap-2 text-xs" link={`tel:${phone}`}>
          {phone}
        </DataDisplay>

        <DataDisplay icon={<Public />} link={website && addHttp(website)} className="!gap-2 text-xs">
          {website}
        </DataDisplay>

        {profiles.map(({ id, username, network, url }) => (
          <DataDisplay key={id} icon={getProfileIcon(network)} link={url && addHttp(url)} className="!gap-2 text-xs">
            {username}
>>>>>>> 8d7c1896
          </DataDisplay>

          {profiles.map(({ id, username, network, url }) => (
            <DataDisplay
              key={id}
              icon={getProfileIcon(network)}
              link={url && addHttp(url)}
              className="!gap-2 text-xs"
              textClassName={clsx({ invert: contrast === 'light' })}
            >
              {username}
            </DataDisplay>
          ))}
        </div>
      </div>
    </ScrollSectionInView>
  );
};

export const MastheadMain: React.FC = () => {
  const { summary } = useAppSelector((state) => state.resume.present.basics);

  return (
    <ScrollSectionInView sectionId={'basics'} template={TEMPLATES.CASTFORM}>
      {summary && (
        <div className="px-4 pt-4">
          <Markdown>{summary}</Markdown>
        </div>
      )}
    </ScrollSectionInView>
  );
};<|MERGE_RESOLUTION|>--- conflicted
+++ resolved
@@ -3,12 +3,8 @@
 import clsx from 'clsx';
 import get from 'lodash/get';
 import isEmpty from 'lodash/isEmpty';
-<<<<<<< HEAD
 import { useContext, useMemo } from 'react';
-=======
-import { useMemo } from 'react';
 import { ThemeConfig } from 'schema';
->>>>>>> 8d7c1896
 
 import Markdown from '@/components/shared/Markdown';
 import { useAppSelector } from '@/store/hooks';
@@ -19,7 +15,6 @@
 import { addHttp, formatLocation, getPhotoClassNames } from '@/utils/template';
 import ScrollSectionInView from '@/templates/shared/ScrollSectionInView';
 import { TEMPLATES } from '@/templates/templateHelper';
-import { ResumeBuilderContext } from '@/wrappers/BuilderContext';
 
 export const MastheadSidebar: React.FC = () => {
   const dateFormat: string = useAppSelector((state) => get(state.resume.present, 'metadata.date.format'));
@@ -35,9 +30,14 @@
   );
 
   return (
-<<<<<<< HEAD
     <ScrollSectionInView sectionId={'basics'} template={TEMPLATES.CASTFORM}>
-      <div className="col-span-2 grid justify-items-start gap-3 px-4 pt-4">
+      <div
+        className={clsx(
+          'col-span-2 grid justify-items-start gap-3 p-4',
+          css(`a{ color: ${textColorInvert}!important }`),
+          css(`--text-color: ${textColorInvert}!important`),
+        )}
+      >
         {photo.visible && !isEmpty(photo.url) && (
           <img
             alt={name}
@@ -48,111 +48,34 @@
           />
         )}
 
-        <div className={clsx({ invert: contrast === 'light' })}>
+        <div>
           <h1 className="mb-1">{name}</h1>
           <p className="opacity-75">{headline}</p>
         </div>
 
         <div className={clsx('flex flex-col gap-2.5', css(`svg { color: ${color} }`))}>
-          <DataDisplay
-            icon={<Room />}
-            className="!gap-2 text-xs"
-            textClassName={clsx({ invert: contrast === 'light' })}
-          >
+          <DataDisplay icon={<Room />} className="!gap-2 text-xs">
             {formatLocation(location)}
           </DataDisplay>
 
-          <DataDisplay
-            icon={<Cake />}
-            className="!gap-2 text-xs"
-            textClassName={clsx({ invert: contrast === 'light' })}
-          >
+          <DataDisplay icon={<Cake />} className="!gap-2 text-xs">
             {formatDateString(birthdate, dateFormat)}
           </DataDisplay>
 
-          <DataDisplay
-            icon={<Email />}
-            className="!gap-2 text-xs"
-            link={`mailto:${email}`}
-            textClassName={clsx({ invert: contrast === 'light' })}
-          >
+          <DataDisplay icon={<Email />} className="!gap-2 text-xs" link={`mailto:${email}`}>
             {email}
           </DataDisplay>
 
-          <DataDisplay
-            icon={<Phone />}
-            className="!gap-2 text-xs"
-            link={`tel:${phone}`}
-            textClassName={clsx({ invert: contrast === 'light' })}
-          >
+          <DataDisplay icon={<Phone />} className="!gap-2 text-xs" link={`tel:${phone}`}>
             {phone}
           </DataDisplay>
 
-          <DataDisplay
-            icon={<Public />}
-            link={website && addHttp(website)}
-            className="!gap-2 text-xs"
-            textClassName={clsx({ invert: contrast === 'light' })}
-          >
+          <DataDisplay icon={<Public />} link={website && addHttp(website)} className="!gap-2 text-xs">
             {website}
-=======
-    <div
-      className={clsx(
-        'col-span-2 grid justify-items-start gap-3 p-4',
-        css(`a{ color: ${textColorInvert}!important }`),
-        css(`--text-color: ${textColorInvert}!important`),
-      )}
-    >
-      {photo.visible && !isEmpty(photo.url) && (
-        <img
-          alt={name}
-          src={photo.url}
-          width={photo.filters.size}
-          height={photo.filters.size}
-          className={getPhotoClassNames(photo.filters)}
-        />
-      )}
-
-      <div>
-        <h1 className="mb-1">{name}</h1>
-        <p className="opacity-75">{headline}</p>
-      </div>
-
-      <div className={clsx('flex flex-col gap-2.5', css(`svg { color: ${color} }`))}>
-        <DataDisplay icon={<Room />} className="!gap-2 text-xs">
-          {formatLocation(location)}
-        </DataDisplay>
-
-        <DataDisplay icon={<Cake />} className="!gap-2 text-xs">
-          {formatDateString(birthdate, dateFormat)}
-        </DataDisplay>
-
-        <DataDisplay icon={<Email />} className="!gap-2 text-xs" link={`mailto:${email}`}>
-          {email}
-        </DataDisplay>
-
-        <DataDisplay icon={<Phone />} className="!gap-2 text-xs" link={`tel:${phone}`}>
-          {phone}
-        </DataDisplay>
-
-        <DataDisplay icon={<Public />} link={website && addHttp(website)} className="!gap-2 text-xs">
-          {website}
-        </DataDisplay>
-
-        {profiles.map(({ id, username, network, url }) => (
-          <DataDisplay key={id} icon={getProfileIcon(network)} link={url && addHttp(url)} className="!gap-2 text-xs">
-            {username}
->>>>>>> 8d7c1896
           </DataDisplay>
 
           {profiles.map(({ id, username, network, url }) => (
-            <DataDisplay
-              key={id}
-              icon={getProfileIcon(network)}
-              link={url && addHttp(url)}
-              className="!gap-2 text-xs"
-              textClassName={clsx({ invert: contrast === 'light' })}
-            >
+            <DataDisplay key={id} icon={getProfileIcon(network)} link={url && addHttp(url)} className="!gap-2 text-xs">
               {username}
             </DataDisplay>
           ))}
