generator client {
  provider = "prisma-client-js"
}

datasource db {
  provider = "postgresql"
  url      = env("DATABASE_URL")
}

enum Provider {
  email
  github
  google
}

enum Visibility {
  public
  private
}

enum Role {
  user
  admin
}

model User {
  id               String   @id @default(cuid())
  name             String
  picture          String?
  username         String   @unique
  email            String   @unique
  locale           String   @default("en-US")
  emailVerified    Boolean  @default(false)
  twoFactorEnabled Boolean  @default(false)
  createdAt        DateTime @default(now())
  updatedAt        DateTime @updatedAt
  provider         Provider
  secrets          Secrets?
  resumes          Resume[]
  roles            Role[]   @default([user])
}

model Secrets {
  id                   String   @id @default(cuid())
  password             String?
  lastSignedIn         DateTime @default(now())
  verificationToken    String?
  twoFactorSecret      String?
  twoFactorBackupCodes String[] @default([])
  refreshToken         String?
  resetToken           String?  @unique
  userId               String   @unique
  user                 User     @relation(fields: [userId], references: [id], onDelete: Cascade)

  @@unique([userId, id])
}

model Resume {
  id         String      @id @default(cuid())
  title      String
  slug       String
  data       Json        @default("{}")
  visibility Visibility  @default(private)
  locked     Boolean     @default(false)
  statistics Statistics?
  userId     String
  user       User        @relation(fields: [userId], references: [id], onDelete: Cascade)
  createdAt  DateTime    @default(now())
  updatedAt  DateTime    @updatedAt

  @@unique([userId, id])
  @@unique([userId, slug])
  @@index(fields: [userId])
}

model Statistics {
  id        String   @id @default(cuid())
  views     Int      @default(0)
  downloads Int      @default(0)
  resumeId  String   @unique
  resume    Resume   @relation(fields: [resumeId], references: [id], onDelete: Cascade)
  createdAt DateTime @default(now())
  updatedAt DateTime @updatedAt

  @@unique([resumeId, id])
}

model Locations {
<<<<<<< HEAD
  id        String   @id @default(cuid())
  name      String   @unique
=======
  id   String @id @default(cuid())
  name String
>>>>>>> 8b95759f
}<|MERGE_RESOLUTION|>--- conflicted
+++ resolved
@@ -86,11 +86,6 @@
 }
 
 model Locations {
-<<<<<<< HEAD
   id        String   @id @default(cuid())
   name      String   @unique
-=======
-  id   String @id @default(cuid())
-  name String
->>>>>>> 8b95759f
 }