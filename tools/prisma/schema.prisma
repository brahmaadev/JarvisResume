--- conflicted
+++ resolved
@@ -39,8 +39,6 @@
   CompanyMapping CompanyMapping[]
 
   profileResumeId String?
-<<<<<<< HEAD
-=======
 
   // Section references
   basics         BasicsItem[]
@@ -57,7 +55,6 @@
   volunteering   VolunteerItem[]
   references     ReferenceItem[]
   custom         CustomItem[]
->>>>>>> 6997135b
 }
 
 model Secrets {
