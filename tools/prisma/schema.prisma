generator client {
  provider        = "prisma-client-js"
  previewFeatures = ["relationJoins"]
}

datasource db {
  provider = "postgresql"
  url      = env("DATABASE_URL")
}

enum Provider {
  email
  github
  google
  openid
}

enum Visibility {
  public
  private
}

model User {
  id               String    @id @default(cuid())
  name             String
  picture          String?
  username         String    @unique
  email            String    @unique
  locale           String    @default("en-US")
  emailVerified    Boolean   @default(false)
  twoFactorEnabled Boolean   @default(false)
  createdAt        DateTime  @default(now())
  updatedAt        DateTime  @updatedAt
  provider         Provider
  secrets          Secrets?
  resumes          Resume[]
<<<<<<< HEAD
  sections         Section[]
=======
  sections         SectionItem[] // Updated to reference SectionItem
>>>>>>> a6080db3

  TeamsMapping TeamsMapping[]

  CompanyMapping CompanyMapping[]
}

model Secrets {
  id                   String   @id @default(cuid())
  password             String?
  lastSignedIn         DateTime @default(now())
  verificationToken    String?
  twoFactorSecret      String?
  twoFactorBackupCodes String[] @default([])
  refreshToken         String?
  resetToken           String?  @unique
  userId               String   @unique
  user                 User     @relation(fields: [userId], references: [id], onDelete: Cascade)

  @@unique([userId, id])
}

model Resume {
  id         String      @id @default(cuid())
  title      String
  slug       String
  data       Json        @default("{}")
  visibility Visibility  @default(private)
  locked     Boolean     @default(false)
  statistics Statistics?
  userId     String
  user       User        @relation(fields: [userId], references: [id], onDelete: Cascade)
  createdAt  DateTime    @default(now())
  updatedAt  DateTime    @updatedAt

  SectionItemCVMapping SectionItemCVMapping[] // Updated to reference SectionItemCVMapping
  TeamsMapping     TeamsMapping[]

  @@unique([userId, id])
  @@unique([userId, slug])
  @@index(fields: [userId])
}

model Statistics {
  id        String   @id @default(cuid())
  views     Int      @default(0)
  downloads Int      @default(0)
  resumeId  String   @unique
  resume    Resume   @relation(fields: [resumeId], references: [id], onDelete: Cascade)
  createdAt DateTime @default(now())
  updatedAt DateTime @updatedAt

  @@unique([resumeId, id])
}

enum SectionFormat {
  basics
  profiles
  experience
  education
  skills
  languages
  awards
  certifications
  interests
  projects
  publications
  volunteering
  references
  custom
}

model SectionItem {
  id        String        @id @default(cuid())
  format    SectionFormat
  userId    String
  user      User          @relation(fields: [userId], references: [id], onDelete: Cascade)
  data      Json          @default("{}")
  updatedAt DateTime      @updatedAt

  SectionItemCVMapping SectionItemCVMapping[] // Updated to reference SectionItemCVMapping

  @@unique([userId, id])
  @@index(fields: [userId])
}

model SectionItemCVMapping {
  id        String  @id @default(cuid())
  sectionId String
  section   SectionItem @relation(fields: [sectionId], references: [id], onDelete: Cascade)
  resumeId  String
  resume    Resume  @relation(fields: [resumeId], references: [id], onDelete: Cascade)
  order     Int

  @@unique([resumeId, order])
}

model Team {
  id        String   @id @default(cuid())
  name      String
  //Owner of the team
  userId    String
  updatedAt DateTime @updatedAt

  TeamsMapping TeamsMapping[]

  @@unique([name, userId])
}

model TeamsMapping {
  id       String  @id @default(cuid())
  teamId   String
  team     Team    @relation(fields: [teamId], references: [id], onDelete: Cascade)
  userId   String
  user     User    @relation(fields: [userId], references: [id], onDelete: Cascade)
  resumeId String?
  resume   Resume? @relation(fields: [resumeId], references: [id], onDelete: Cascade)

  @@unique([teamId, userId])
}

model CompanyMapping {
  id        String  @id @default(cuid())
  userId    String
  user      User    @relation(fields: [userId], references: [id], onDelete: Cascade)
  companyId String
  company   Company @relation(fields: [companyId], references: [id], onDelete: Cascade)
  roleId    String?
  role      Role?   @relation(fields: [roleId], references: [id], onDelete: Cascade)

  @@unique([userId, companyId])
}

model Company {
  id        String   @id @default(cuid())
  name      String
  updatedAt DateTime @updatedAt

  CompanyMapping CompanyMapping[]
}

model Role {
  id        String   @id @default(cuid())
  name      String
  updatedAt DateTime @updatedAt

  CompanyMapping CompanyMapping[]
}<|MERGE_RESOLUTION|>--- conflicted
+++ resolved
@@ -21,24 +21,20 @@
 }
 
 model User {
-  id               String    @id @default(cuid())
+  id               String        @id @default(cuid())
   name             String
   picture          String?
-  username         String    @unique
-  email            String    @unique
-  locale           String    @default("en-US")
-  emailVerified    Boolean   @default(false)
-  twoFactorEnabled Boolean   @default(false)
-  createdAt        DateTime  @default(now())
-  updatedAt        DateTime  @updatedAt
+  username         String        @unique
+  email            String        @unique
+  locale           String        @default("en-US")
+  emailVerified    Boolean       @default(false)
+  twoFactorEnabled Boolean       @default(false)
+  createdAt        DateTime      @default(now())
+  updatedAt        DateTime      @updatedAt
   provider         Provider
   secrets          Secrets?
   resumes          Resume[]
-<<<<<<< HEAD
-  sections         Section[]
-=======
   sections         SectionItem[] // Updated to reference SectionItem
->>>>>>> a6080db3
 
   TeamsMapping TeamsMapping[]
 
@@ -74,7 +70,7 @@
   updatedAt  DateTime    @updatedAt
 
   SectionItemCVMapping SectionItemCVMapping[] // Updated to reference SectionItemCVMapping
-  TeamsMapping     TeamsMapping[]
+  TeamsMapping         TeamsMapping[]
 
   @@unique([userId, id])
   @@unique([userId, slug])
@@ -125,11 +121,11 @@
 }
 
 model SectionItemCVMapping {
-  id        String  @id @default(cuid())
+  id        String      @id @default(cuid())
   sectionId String
   section   SectionItem @relation(fields: [sectionId], references: [id], onDelete: Cascade)
   resumeId  String
-  resume    Resume  @relation(fields: [resumeId], references: [id], onDelete: Cascade)
+  resume    Resume      @relation(fields: [resumeId], references: [id], onDelete: Cascade)
   order     Int
 
   @@unique([resumeId, order])
