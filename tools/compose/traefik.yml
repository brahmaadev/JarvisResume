--- conflicted
+++ resolved
@@ -119,17 +119,13 @@
       # -- Google (Optional) --
       GOOGLE_CLIENT_ID: google_client_id
       GOOGLE_CLIENT_SECRET: google_client_secret
-<<<<<<< HEAD
-      GOOGLE_CALLBACK_URL: http://localhost:3000/api/auth/google/callback
+      GOOGLE_CALLBACK_URL: http://example.com/api/auth/google/callback
 
       # -- LinkedIn --
       LINKEDIN_CLIENT_ID: linkedin_client_id
       LINKEDIN_CLIENT_SECRET: linkedin_client_secret
       LINKEDIN_CALLBACK_URL: https://example.com/api/auth/linkedin/callback
       
-=======
-      GOOGLE_CALLBACK_URL: http://example.com/api/auth/google/callback
->>>>>>> ceaabe2b
     labels:
       - traefik.enable=true
       - traefik.http.routers.app.rule=Host(`example.com`)
