--- conflicted
+++ resolved
@@ -11,12 +11,8 @@
   FaSkype,
   FaStackOverflow,
   FaTelegram,
-<<<<<<< HEAD
-  FaSkype,
   FaYoutube,
-=======
   FaTwitter,
->>>>>>> 6bd545df
 } from 'react-icons/fa';
 import { MdEmail, MdPhone } from 'react-icons/md';
 
